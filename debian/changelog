<<<<<<< HEAD
=======
globaleaks (3.11.68) stable; urgency=medium

  * New stable release

 -- GlobaLeaks software signing key <info@globaleaks.org>  Mon, 27 Jan 2020 18:35:47 +0100

>>>>>>> a95f2168
globaleaks (3.11.67) stable; urgency=medium

  * New stable release

 -- GlobaLeaks software signing key <info@globaleaks.org>  Sat, 25 Jan 2020 14:07:15 +0100

globaleaks (3.11.66) stable; urgency=medium

  * New stable release

 -- GlobaLeaks software signing key <info@globaleaks.org>  Sat, 25 Jan 2020 14:06:35 +0100

globaleaks (3.11.65) stable; urgency=medium

  * New stable release

 -- GlobaLeaks software signing key <info@globaleaks.org>  Thu, 23 Jan 2020 23:03:11 +0100

globaleaks (3.11.64) stable; urgency=medium

  * New stable release

 -- GlobaLeaks software signing key <info@globaleaks.org>  Thu, 23 Jan 2020 21:45:26 +0100

globaleaks (3.11.63) stable; urgency=medium

  * New stable release

 -- GlobaLeaks software signing key <info@globaleaks.org>  Mon, 20 Jan 2020 12:26:39 +0100

globaleaks (3.11.62) stable; urgency=medium

  * New stable release

 -- GlobaLeaks software signing key <info@globaleaks.org>  Sun, 12 Jan 2020 14:56:20 +0100

globaleaks (3.11.61) stable; urgency=medium

  * New stable release

 -- GlobaLeaks software signing key <info@globaleaks.org>  Sun, 12 Jan 2020 10:11:22 +0100

globaleaks (3.11.60) stable; urgency=medium

  * New stable release

 -- GlobaLeaks software signing key <info@globaleaks.org>  Sun, 12 Jan 2020 09:13:54 +0100

globaleaks (3.11.59) stable; urgency=medium

  * New stable release

 -- GlobaLeaks software signing key <info@globaleaks.org>  Sat, 04 Jan 2020 23:40:48 +0100

globaleaks (3.11.58) stable; urgency=medium

  * New stable release

 -- GlobaLeaks software signing key <info@globaleaks.org>  Thu, 02 Jan 2020 12:51:07 +0100

globaleaks (3.11.57) stable; urgency=medium

  * New stable release

 -- GlobaLeaks software signing key <info@globaleaks.org>  Mon, 30 Dec 2019 09:17:24 +0100

globaleaks (3.11.56) stable; urgency=medium

  * New stable release

 -- GlobaLeaks software signing key <info@globaleaks.org>  Wed, 25 Dec 2019 21:49:34 +0100

globaleaks (3.11.55) stable; urgency=medium

  * New stable release

 -- GlobaLeaks software signing key <info@globaleaks.org>  Thu, 19 Dec 2019 17:03:04 +0100

globaleaks (3.11.54) stable; urgency=medium

  * New stable release

 -- GlobaLeaks software signing key <info@globaleaks.org>  Sat, 14 Dec 2019 13:22:31 +0100

globaleaks (3.11.53) stable; urgency=medium

  * New stable release

 -- GlobaLeaks software signing key <info@globaleaks.org>  Thu, 12 Dec 2019 22:26:59 +0100

globaleaks (3.11.52) stable; urgency=medium

  * New stable release

 -- GlobaLeaks software signing key <info@globaleaks.org>  Thu, 12 Dec 2019 21:04:38 +0100

globaleaks (3.11.51) stable; urgency=medium

  * New stable release

 -- GlobaLeaks software signing key <info@globaleaks.org>  Thu, 12 Dec 2019 12:51:29 +0100

globaleaks (3.11.50) stable; urgency=medium

  * New stable release

 -- GlobaLeaks software signing key <info@globaleaks.org>  Wed, 11 Dec 2019 23:35:54 +0100

globaleaks (3.11.49) stable; urgency=medium

  * New stable release

 -- GlobaLeaks software signing key <info@globaleaks.org>  Wed, 11 Dec 2019 21:18:28 +0100

globaleaks (3.11.48) stable; urgency=medium

  * New stable release

 -- GlobaLeaks software signing key <info@globaleaks.org>  Tue, 10 Dec 2019 14:05:51 +0100

globaleaks (3.11.47) stable; urgency=medium

  * New stable release

 -- GlobaLeaks software signing key <info@globaleaks.org>  Tue, 10 Dec 2019 09:50:44 +0100

globaleaks (3.11.46) stable; urgency=medium

  * New stable release

 -- GlobaLeaks software signing key <info@globaleaks.org>  Sun, 08 Dec 2019 17:24:05 +0100

globaleaks (3.11.45) stable; urgency=medium

  * New stable release

 -- GlobaLeaks software signing key <info@globaleaks.org>  Wed, 04 Dec 2019 22:31:20 +0100

globaleaks (3.11.44) stable; urgency=medium

  * New stable release

 -- GlobaLeaks software signing key <info@globaleaks.org>  Tue, 03 Dec 2019 17:27:16 +0100

globaleaks (3.11.43) stable; urgency=medium

  * New stable release

 -- GlobaLeaks software signing key <info@globaleaks.org>  Sun, 01 Dec 2019 11:52:59 +0100

globaleaks (3.11.42) stable; urgency=medium

  * New stable release

 -- GlobaLeaks software signing key <info@globaleaks.org>  Tue, 26 Nov 2019 17:44:38 +0100

globaleaks (3.11.41) stable; urgency=medium

  * New stable release

 -- GlobaLeaks software signing key <info@globaleaks.org>  Wed, 20 Nov 2019 17:52:06 +0100

globaleaks (3.11.40) stable; urgency=medium

  * New stable release

 -- GlobaLeaks software signing key <info@globaleaks.org>  Wed, 20 Nov 2019 14:14:43 +0100

globaleaks (3.11.39) stable; urgency=medium

  * New stable release

 -- GlobaLeaks software signing key <info@globaleaks.org>  Sun, 17 Nov 2019 17:33:27 +0100

globaleaks (3.11.38) stable; urgency=medium

  * New stable release

 -- GlobaLeaks software signing key <info@globaleaks.org>  Fri, 01 Nov 2019 16:12:31 +0100

globaleaks (3.11.37) stable; urgency=medium

  * New stable release

 -- GlobaLeaks software signing key <info@globaleaks.org>  Thu, 31 Oct 2019 19:14:18 +0100

globaleaks (3.11.36) stable; urgency=medium

  * New stable release

 -- GlobaLeaks software signing key <info@globaleaks.org>  Thu, 31 Oct 2019 15:32:12 +0100

globaleaks (3.11.35) stable; urgency=medium

  * New stable release

 -- GlobaLeaks software signing key <info@globaleaks.org>  Mon, 28 Oct 2019 22:53:24 +0100

globaleaks (3.11.34) stable; urgency=medium

  * New stable release

 -- GlobaLeaks software signing key <info@globaleaks.org>  Mon, 28 Oct 2019 11:50:28 +0100

globaleaks (3.11.33) stable; urgency=medium

  * New stable release

 -- GlobaLeaks software signing key <info@globaleaks.org>  Sun, 27 Oct 2019 14:56:14 +0100

globaleaks (3.11.32) stable; urgency=medium

  * New stable release

 -- GlobaLeaks software signing key <info@globaleaks.org>  Sun, 27 Oct 2019 11:35:24 +0100

globaleaks (3.11.31) stable; urgency=medium

  * New stable release

 -- GlobaLeaks software signing key <info@globaleaks.org>  Sat, 26 Oct 2019 16:55:41 +0200

globaleaks (3.11.30) stable; urgency=medium

  * New stable release

 -- GlobaLeaks software signing key <info@globaleaks.org>  Mon, 21 Oct 2019 12:34:27 +0200

globaleaks (3.11.29) stable; urgency=medium

  * New stable release

 -- GlobaLeaks software signing key <info@globaleaks.org>  Wed, 16 Oct 2019 22:47:22 +0200

globaleaks (3.11.28) stable; urgency=medium

  * New stable release

 -- GlobaLeaks software signing key <info@globaleaks.org>  Wed, 16 Oct 2019 16:32:27 +0200

globaleaks (3.11.27) stable; urgency=medium

  * New stable release

 -- GlobaLeaks software signing key <info@globaleaks.org>  Thu, 10 Oct 2019 19:47:36 +0200

globaleaks (3.11.26) stable; urgency=medium

  * New stable release

 -- GlobaLeaks software signing key <info@globaleaks.org>  Wed, 09 Oct 2019 20:49:13 +0200

globaleaks (3.11.25) stable; urgency=medium

  * New stable release

 -- GlobaLeaks software signing key <info@globaleaks.org>  Tue, 08 Oct 2019 15:48:47 +0200

globaleaks (3.11.24) stable; urgency=medium

  * New stable release

 -- GlobaLeaks software signing key <info@globaleaks.org>  Mon, 07 Oct 2019 16:54:02 +0200

globaleaks (3.11.23) stable; urgency=medium

  * New stable release

 -- GlobaLeaks software signing key <info@globaleaks.org>  Mon, 07 Oct 2019 15:40:29 +0200

globaleaks (3.11.22) stable; urgency=medium

  * New stable release

 -- GlobaLeaks software signing key <info@globaleaks.org>  Fri, 04 Oct 2019 22:07:55 +0200

globaleaks (3.11.21) stable; urgency=medium

  * New stable release

 -- GlobaLeaks software signing key <info@globaleaks.org>  Wed, 02 Oct 2019 08:12:11 +0200

globaleaks (3.11.20) stable; urgency=medium

  * New stable release

 -- GlobaLeaks software signing key <info@globaleaks.org>  Tue, 01 Oct 2019 08:29:57 +0200

globaleaks (3.11.19) stable; urgency=medium

  * New stable release

 -- GlobaLeaks software signing key <info@globaleaks.org>  Mon, 30 Sep 2019 16:04:45 +0200

globaleaks (3.11.18) stable; urgency=medium

  * New stable release

 -- GlobaLeaks software signing key <info@globaleaks.org>  Fri, 27 Sep 2019 19:40:27 +0200

globaleaks (3.11.17) stable; urgency=medium

  * New stable release

 -- GlobaLeaks software signing key <info@globaleaks.org>  Fri, 27 Sep 2019 10:07:07 +0200

globaleaks (3.11.16) stable; urgency=medium

  * New stable release

 -- GlobaLeaks software signing key <info@globaleaks.org>  Thu, 26 Sep 2019 00:07:45 +0200

globaleaks (3.11.15) stable; urgency=medium

  * New stable release

 -- GlobaLeaks software signing key <info@globaleaks.org>  Tue, 24 Sep 2019 07:51:41 +0200

globaleaks (3.11.14) stable; urgency=medium

  * New stable release

 -- GlobaLeaks software signing key <info@globaleaks.org>  Mon, 23 Sep 2019 22:35:02 +0200

globaleaks (3.11.13) stable; urgency=medium

  * New stable release

 -- GlobaLeaks software signing key <info@globaleaks.org>  Mon, 23 Sep 2019 21:56:24 +0200

globaleaks (3.11.12) stable; urgency=medium

  * New stable release

 -- GlobaLeaks software signing key <info@globaleaks.org>  Mon, 23 Sep 2019 09:00:55 +0200

globaleaks (3.11.11) stable; urgency=medium

  * New stable release

 -- GlobaLeaks software signing key <info@globaleaks.org>  Sun, 22 Sep 2019 20:07:37 +0200

globaleaks (3.11.10) stable; urgency=medium

  * New stable release

 -- GlobaLeaks software signing key <info@globaleaks.org>  Sun, 22 Sep 2019 19:07:17 +0200

globaleaks (3.11.9) stable; urgency=medium

  * New stable release

 -- GlobaLeaks software signing key <info@globaleaks.org>  Sun, 22 Sep 2019 15:52:53 +0200

globaleaks (3.11.8) stable; urgency=medium

  * New stable release

 -- GlobaLeaks software signing key <info@globaleaks.org>  Sat, 21 Sep 2019 10:07:19 +0200

globaleaks (3.11.7) stable; urgency=medium

  * New stable release

 -- GlobaLeaks software signing key <info@globaleaks.org>  Fri, 20 Sep 2019 16:49:45 +0200

globaleaks (3.11.6) stable; urgency=medium

  * New stable release

 -- GlobaLeaks software signing key <info@globaleaks.org>  Thu, 19 Sep 2019 22:27:24 +0200

globaleaks (3.11.5) stable; urgency=medium

  * New stable release

 -- GlobaLeaks software signing key <info@globaleaks.org>  Thu, 19 Sep 2019 21:51:48 +0200

globaleaks (3.11.4) stable; urgency=medium

  * New stable release

 -- GlobaLeaks software signing key <info@globaleaks.org>  Mon, 16 Sep 2019 19:58:56 +0200

globaleaks (3.11.3) stable; urgency=medium

  * New stable release

 -- GlobaLeaks software signing key <info@globaleaks.org>  Mon, 16 Sep 2019 10:43:23 +0200

globaleaks (3.11.2) stable; urgency=medium

  * New stable release

 -- GlobaLeaks software signing key <info@globaleaks.org>  Sat, 14 Sep 2019 12:44:17 +0200

globaleaks (3.11.1) stable; urgency=medium

  * New stable release

 -- GlobaLeaks software signing key <info@globaleaks.org>  Tue, 10 Sep 2019 08:11:06 +0200

globaleaks (3.11.0) stable; urgency=medium

  * New stable release

 -- GlobaLeaks software signing key <info@globaleaks.org>  Mon, 09 Sep 2019 08:51:38 +0200

globaleaks (3.10.8) stable; urgency=medium

  * New stable release

 -- GlobaLeaks software signing key <info@globaleaks.org>  Sun, 18 Aug 2019 23:50:46 +0200

globaleaks (3.10.7) stable; urgency=medium

  * New stable release

 -- GlobaLeaks software signing key <info@globaleaks.org>  Fri, 16 Aug 2019 22:42:57 +0200

globaleaks (3.10.6) stable; urgency=medium

  * New stable release

 -- GlobaLeaks software signing key <info@globaleaks.org>  Wed, 16 Aug 2019 20:14:08 +0200

globaleaks (3.10.5) stable; urgency=medium

  * New stable release

 -- GlobaLeaks software signing key <info@globaleaks.org>  Tue, 13 Aug 2019 09:20:45 +0200

globaleaks (3.10.4) stable; urgency=medium

  * New stable release

 -- GlobaLeaks software signing key <info@globaleaks.org>  Fri, 09 Aug 2019 15:45:04 +0200

globaleaks (3.10.3) stable; urgency=medium

  * New stable release

 -- GlobaLeaks software signing key <info@globaleaks.org>  Thu, 01 Aug 2019 19:12:56 +0200

globaleaks (3.10.2) stable; urgency=medium

  * New stable release

 -- GlobaLeaks software signing key <info@globaleaks.org>  Thu, 01 Aug 2019 13:15:01 +0200

globaleaks (3.10.1) stable; urgency=medium

  * New stable release

 -- GlobaLeaks software signing key <info@globaleaks.org>  Wed, 31 Jul 2019 17:45:44 +0200

globaleaks (3.10.0) stable; urgency=medium

  * New stable release

 -- GlobaLeaks software signing key <info@globaleaks.org>  Wed, 31 Jul 2019 12:28:31 +0200

globaleaks (3.9.15) stable; urgency=medium

  * New stable release

 -- GlobaLeaks software signing key <info@globaleaks.org>  Wed, 24 Jul 2019 09:02:25 +0200

globaleaks (3.9.14) stable; urgency=medium

  * New stable release

 -- GlobaLeaks software signing key <info@globaleaks.org>  Tue, 23 Jul 2019 15:36:34 +0200

globaleaks (3.9.13) stable; urgency=medium

  * New stable release

 -- GlobaLeaks software signing key <info@globaleaks.org>  Fri, 19 Jul 2019 23:23:27 +0200

globaleaks (3.9.12) stable; urgency=medium

  * New stable release

 -- GlobaLeaks software signing key <info@globaleaks.org>  Thu, 11 Jul 2019 12:28:26 +0200

globaleaks (3.9.11) stable; urgency=medium

  * New stable release

 -- GlobaLeaks software signing key <info@globaleaks.org>  Fri, 05 Jul 2019 20:20:29 +0200

globaleaks (3.9.10) stable; urgency=medium

  * New stable release

 -- GlobaLeaks software signing key <info@globaleaks.org>  Fri, 05 Jul 2019 19:34:31 +0200

globaleaks (3.9.9) stable; urgency=medium

  * New stable release

 -- GlobaLeaks software signing key <info@globaleaks.org>  Thu, 04 Jul 2019 09:05:07 +0200

globaleaks (3.9.8) stable; urgency=medium

  * New stable release

 -- GlobaLeaks software signing key <info@globaleaks.org>  Tue, 02 Jul 2019 23:29:23 +0200

globaleaks (3.9.7) stable; urgency=medium

  * New stable release

 -- GlobaLeaks software signing key <info@globaleaks.org>  Wed, 19 Jun 2019 21:25:48 +0200

globaleaks (3.9.6) stable; urgency=medium

  * New stable release

 -- GlobaLeaks software signing key <info@globaleaks.org>  Thu, 13 Jun 2019 11:19:45 +0200

globaleaks (3.9.5) stable; urgency=medium

  * New stable release

 -- GlobaLeaks software signing key <info@globaleaks.org>  Mon, 10 Jun 2019 11:34:39 +0200

globaleaks (3.9.4) stable; urgency=medium

  * New stable release

 -- GlobaLeaks software signing key <info@globaleaks.org>  Mon, 10 Jun 2019 08:40:55 +0200

globaleaks (3.9.3) stable; urgency=medium

  * New stable release

 -- GlobaLeaks software signing key <info@globaleaks.org>  Mon, 10 Jun 2019 00:52:21 +0200

globaleaks (3.9.2) stable; urgency=medium

  * New stable release

 -- GlobaLeaks software signing key <info@globaleaks.org>  Wed, 05 Jun 2019 14:26:50 +0200

globaleaks (3.9.1) stable; urgency=medium

  * New stable release

 -- GlobaLeaks software signing key <info@globaleaks.org>  Wed, 05 Jun 2019 11:26:00 +0200

globaleaks (3.9.0) stable; urgency=medium

  * New stable release

 -- GlobaLeaks software signing key <info@globaleaks.org>  Wed, 05 Jun 2019 10:27:02 +0200

globaleaks (3.8.6) stable; urgency=medium

  * New stable release

 -- GlobaLeaks software signing key <info@globaleaks.org>  Tue, 21 May 2019 13:55:19 +0200

globaleaks (3.8.5) stable; urgency=medium

  * New stable release

 -- GlobaLeaks software signing key <info@globaleaks.org>  Thu, 16 May 2019 14:35:51 +0200

globaleaks (3.8.4) stable; urgency=medium

  * New stable release

 -- GlobaLeaks software signing key <info@globaleaks.org>  Tue, 14 May 2019 20:13:21 +0200

globaleaks (3.8.3) stable; urgency=medium

  * New stable release

 -- GlobaLeaks software signing key <info@globaleaks.org>  Fri, 10 May 2019 11:08:31 +0200

globaleaks (3.8.2) stable; urgency=medium

  * New stalbe release

 -- GlobaLeaks software signing key <info@globaleaks.org>  Thu, 09 May 2019 15:24:42 +0200

globaleaks (3.8.1) stable; urgency=medium

  * New stable release

 -- GlobaLeaks software signing key <info@globaleaks.org>  Wed, 08 May 2019 08:34:35 +0200

globaleaks (3.8.0) stable; urgency=medium

  * New stable release

 -- GlobaLeaks software signing key <info@globaleaks.org>  Tue, 07 May 2019 08:14:09 +0200

globaleaks (3.7.4) stable; urgency=medium

  * New stable release

 -- GlobaLeaks software signing key <info@globaleaks.org>  Fri, 03 May 2019 17:20:43 +0200

globaleaks (3.7.3) stable; urgency=medium

  * New stable release

 -- GlobaLeaks software signing key <info@globaleaks.org>  Fri, 03 May 2019 16:11:02 +0200

globaleaks (3.7.2) stable; urgency=medium

  * New stable release

 -- GlobaLeaks software signing key <info@globaleaks.org>  Wed, 01 May 2019 10:18:38 +0200

globaleaks (3.7.1) stable; urgency=medium

  * New stable release

 -- GlobaLeaks software signing key <info@globaleaks.org>  Tue, 23 Apr 2019 13:05:45 +0200

globaleaks (3.7.0) stable; urgency=medium

  * New stable release

 -- GlobaLeaks software signing key <info@globaleaks.org>  Tue, 23 Apr 2019 12:32:25 +0200

globaleaks (3.6.46) stable; urgency=medium

  * New stable release

 -- GlobaLeaks software signing key <info@globaleaks.org>  Thu, 18 Apr 2019 11:38:46 +0200

globaleaks (3.6.45) stable; urgency=medium

  * New stable release

 -- GlobaLeaks software signing key <info@globaleaks.org>  Tue, 16 Apr 2019 23:32:30 +0200

globaleaks (3.6.44) stable; urgency=medium

  * New stable release

 -- GlobaLeaks software signing key <info@globaleaks.org>  Sun, 07 Apr 2019 10:31:15 +0200

globaleaks (3.6.43) stable; urgency=medium

  * New stable release

 -- GlobaLeaks software signing key <info@globaleaks.org>  Thu, 04 Apr 2019 20:44:56 +0200

globaleaks (3.6.42) stable; urgency=medium

  * New stable release

 -- GlobaLeaks software signing key <info@globaleaks.org>  Tue, 02 Apr 2019 22:33:43 +0200

globaleaks (3.6.41) stable; urgency=medium

  * New stable release

 -- GlobaLeaks software signing key <info@globaleaks.org>  Mon, 01 Apr 2019 14:50:01 +0200

globaleaks (3.6.40) stable; urgency=medium

  * New stable release

 -- GlobaLeaks software signing key <info@globaleaks.org>  Thu, 07 Mar 2019 12:03:25 +0100

globaleaks (3.6.39) stable; urgency=medium

  * New stable release

 -- GlobaLeaks software signing key <info@globaleaks.org>  Wed, 06 Mar 2019 20:13:40 +0100

globaleaks (3.6.38) stable; urgency=medium

  * New stable release

 -- GlobaLeaks software signing key <info@globaleaks.org>  Tue, 05 Mar 2019 15:48:12 +0100

globaleaks (3.6.37) stable; urgency=medium

  * New stable release

 -- GlobaLeaks software signing key <info@globaleaks.org>  Mon, 04 Mar 2019 19:00:21 +0100

globaleaks (3.6.36) stable; urgency=medium

  * New stable release

 -- GlobaLeaks software signing key <info@globaleaks.org>  Mon, 04 Mar 2019 14:58:33 +0100

globaleaks (3.6.35) stable; urgency=medium

  * New stable release

 -- GlobaLeaks software signing key <info@globaleaks.org>  Mon, 04 Mar 2019 12:43:14 +0100

globaleaks (3.6.34) stable; urgency=medium

  * New stable release

 -- GlobaLeaks software signing key <info@globaleaks.org>  Mon, 04 Mar 2019 08:17:32 +0100

globaleaks (3.6.33) stable; urgency=medium

  * New stable release

 -- GlobaLeaks software signing key <info@globaleaks.org>  Sun, 03 Mar 2019 17:44:11 +0100

globaleaks (3.6.32) stable; urgency=medium

  * New stable release

 -- GlobaLeaks software signing key <info@globaleaks.org>  Sun, 03 Mar 2019 17:14:29 +0100

globaleaks (3.6.31) stable; urgency=medium

  * New stable release

 -- GlobaLeaks software signing key <info@globaleaks.org>  Thu, 28 Feb 2019 15:03:58 +0100

globaleaks (3.6.30) stable; urgency=medium

  * New stable release

 -- GlobaLeaks software signing key <info@globaleaks.org>  Mon, 25 Feb 2019 20:12:53 +0100

globaleaks (3.6.29) stable; urgency=medium

  * New stable release

 -- GlobaLeaks software signing key <info@globaleaks.org>  Mon, 25 Feb 2019 13:33:50 +0100

globaleaks (3.6.28) stable; urgency=medium

  * New stable release

 -- GlobaLeaks software signing key <info@globaleaks.org>  Sun, 24 Feb 2019 21:45:17 +0100

globaleaks (3.6.27) stable; urgency=medium

  * New stable release

 -- GlobaLeaks software signing key <info@globaleaks.org>  Sun, 24 Feb 2019 18:22:40 +0100

globaleaks (3.6.26) stable; urgency=medium

  * New stable release

 -- GlobaLeaks software signing key <info@globaleaks.org>  Sun, 24 Feb 2019 17:48:06 +0100

globaleaks (3.6.25) stable; urgency=medium

  * New stable release

 -- GlobaLeaks software signing key <info@globaleaks.org>  Sun, 24 Feb 2019 12:53:51 +0100

globaleaks (3.6.24) stable; urgency=medium

  * New stable release

 -- GlobaLeaks software signing key <info@globaleaks.org>  Thu, 21 Feb 2019 21:33:44 +0100

globaleaks (3.6.23) stable; urgency=medium

  * New stable release

 -- GlobaLeaks software signing key <info@globaleaks.org>  Thu, 21 Feb 2019 19:03:36 +0100

globaleaks (3.6.22) stable; urgency=medium

  * New stable release

 -- GlobaLeaks software signing key <info@globaleaks.org>  Wed, 20 Feb 2019 16:08:39 +0100

globaleaks (3.6.21) stable; urgency=medium

  * New stable release

 -- GlobaLeaks software signing key <info@globaleaks.org>  Wed, 20 Feb 2019 09:08:28 +0100

globaleaks (3.6.20) stable; urgency=medium

  * New stable release

 -- GlobaLeaks software signing key <info@globaleaks.org>  Tue, 19 Feb 2019 14:56:03 +0100

globaleaks (3.6.19) stable; urgency=medium

  * New stable release

 -- GlobaLeaks software signing key <info@globaleaks.org>  Tue, 19 Feb 2019 00:18:23 +0100

globaleaks (3.6.18) stable; urgency=medium

  * New stable release

 -- GlobaLeaks software signing key <info@globaleaks.org>  Sun, 17 Feb 2019 01:21:07 +0100

globaleaks (3.6.17) stable; urgency=medium

  * New stable release

 -- GlobaLeaks software signing key <info@globaleaks.org>  Fri, 15 Feb 2019 18:19:02 +0100

globaleaks (3.6.16) stable; urgency=medium

  * New stable release

 -- GlobaLeaks software signing key <info@globaleaks.org>  Thu, 14 Feb 2019 08:37:49 +0100

globaleaks (3.6.15) stable; urgency=medium

  * New stable release

 -- GlobaLeaks software signing key <info@globaleaks.org>  Mon, 11 Feb 2019 21:23:16 +0100

globaleaks (3.6.14) stable; urgency=medium

  * New stable release

 -- GlobaLeaks software signing key <info@globaleaks.org>  Fri, 08 Feb 2019 17:31:26 +0100

globaleaks (3.6.13) stable; urgency=medium

  * New stable release

 -- GlobaLeaks software signing key <info@globaleaks.org>  Fri, 08 Feb 2019 13:12:03 +0100

globaleaks (3.6.12) stable; urgency=medium

  * New stable release

 -- GlobaLeaks software signing key <info@globaleaks.org>  Thu, 07 Feb 2019 12:11:58 +0100

globaleaks (3.6.11) stable; urgency=medium

  * New stable release

 -- GlobaLeaks software signing key <info@globaleaks.org>  Thu, 31 Jan 2019 19:00:48 +0100

globaleaks (3.6.10) stable; urgency=medium

  * New stable release

 -- GlobaLeaks software signing key <info@globaleaks.org>  Tue, 29 Jan 2019 12:28:21 +0100

globaleaks (3.6.9) stable; urgency=medium

  * New stable release

 -- GlobaLeaks software signing key <info@globaleaks.org>  Tue, 29 Jan 2019 10:15:00 +0100

globaleaks (3.6.8) stable; urgency=medium

  * New stable release

 -- GlobaLeaks software signing key <info@globaleaks.org>  Mon, 28 Jan 2019 11:24:41 +0100

globaleaks (3.6.7) stable; urgency=medium

  * New stable release

 -- GlobaLeaks software signing key <info@globaleaks.org>  Thu, 24 Jan 2019 22:11:43 +0100

globaleaks (3.6.6) stable; urgency=medium

  * New stable release

 -- GlobaLeaks software signing key <info@globaleaks.org>  Thu, 24 Jan 2019 17:04:02 +0100

globaleaks (3.6.5) stable; urgency=medium

  * New stable release

 -- GlobaLeaks software signing key <info@globaleaks.org>  Sat, 19 Jan 2019 22:03:19 +0100

globaleaks (3.6.4) stable; urgency=medium

  * New stable release

 -- GlobaLeaks software signing key <info@globaleaks.org>  Fri, 18 Jan 2019 09:30:22 +0100

globaleaks (3.6.3) stable; urgency=medium

  * New stable release

 -- GlobaLeaks software signing key <info@globaleaks.org>  Thu, 17 Jan 2019 22:48:23 +0100

globaleaks (3.6.2) stable; urgency=medium

  * New stable release

 -- GlobaLeaks software signing key <info@globaleaks.org>  Wed, 16 Jan 2019 17:02:17 +0100

globaleaks (3.6.1) stable; urgency=medium

  * New stable release

 -- GlobaLeaks software signing key <info@globaleaks.org>  Tue, 15 Jan 2019 23:55:25 +0100

globaleaks (3.6.0) stable; urgency=medium

  * New stable release

 -- GlobaLeaks software signing key <info@globaleaks.org>  Sun, 13 Jan 2019 21:14:56 +0100

globaleaks (3.5.8) stable; urgency=medium

  * New stable release

 -- GlobaLeaks software signing key <info@globaleaks.org>  Thu, 29 Nov 2018 11:05:29 +0100

globaleaks (3.5.7) stable; urgency=medium

  * New stable release

 -- GlobaLeaks software signing key <info@globaleaks.org>  Thu, 29 Nov 2018 10:17:18 +0100

globaleaks (3.5.6) stable; urgency=medium

  * New stable release

 -- GlobaLeaks software signing key <info@globaleaks.org>  Wed, 28 Nov 2018 17:47:34 +0100

globaleaks (3.5.5) stable; urgency=medium

  * New stable release

 -- GlobaLeaks software signing key <info@globaleaks.org>  Wed, 21 Nov 2018 19:03:18 +0100

globaleaks (3.5.4) stable; urgency=medium

  * New stable release

 -- GlobaLeaks software signing key <info@globaleaks.org>  Mon, 19 Nov 2018 17:28:50 +0100

globaleaks (3.5.3) stable; urgency=medium

  * New stable release

 -- GlobaLeaks software signing key <info@globaleaks.org>  Mon, 19 Nov 2018 12:50:54 +0100

globaleaks (3.5.2) stable; urgency=medium

  * New stable release

 -- GlobaLeaks software signing key <info@globaleaks.org>  Thu, 15 Nov 2018 17:28:46 +0100

globaleaks (3.5.1) stable; urgency=medium

  * New stable release

 -- GlobaLeaks software signing key <info@globaleaks.org>  Wed, 14 Nov 2018 19:45:30 +0100

globaleaks (3.5.0) stable; urgency=medium

  * New stable release

 -- GlobaLeaks software signing key <info@globaleaks.org>  Wed, 14 Nov 2018 17:08:31 +0100

globaleaks (3.4.1) stable; urgency=medium

  * New stable release

 -- GlobaLeaks software signing key <info@globaleaks.org>  Thu, 04 Oct 2018 15:56:08 +0200

globaleaks (3.4.0) stable; urgency=medium

  * New stable release

 -- GlobaLeaks software signing key <info@globaleaks.org>  Sun, 30 Sep 2018 19:31:15 +0200

globaleaks (3.3.16) stable; urgency=medium

  * New stable release

 -- GlobaLeaks software signing key <info@globaleaks.org>  Sat, 29 Sep 2018 10:28:04 +0200

globaleaks (3.3.15) stable; urgency=medium

  * New stable release

 -- GlobaLeaks software signing key <info@globaleaks.org>  Fri, 28 Sep 2018 17:47:34 +0200

globaleaks (3.3.14) stable; urgency=medium

  * New stable release

 -- GlobaLeaks software signing key <info@globaleaks.org>  Thu, 27 Sep 2018 23:42:40 +0200

globaleaks (3.3.13) stable; urgency=medium

  * New stable release

 -- GlobaLeaks software signing key <info@globaleaks.org>  Fri, 21 Sep 2018 20:13:46 +0200

globaleaks (3.3.12) stable; urgency=medium

  * Nnew stable release

 -- GlobaLeaks software signing key <info@globaleaks.org>  Mon, 10 Sep 2018 14:58:16 +0200

globaleaks (3.3.11) stable; urgency=medium

  * New stable release

 -- GlobaLeaks software signing key <info@globaleaks.org>  Sat, 25 Aug 2018 20:09:59 +0200

globaleaks (3.3.10) stable; urgency=medium

  * New stable release

 -- GlobaLeaks software signing key <info@globaleaks.org>  Fri, 24 Aug 2018 11:21:56 +0200

globaleaks (3.3.9) stable; urgency=medium

  * New stable release

 -- GlobaLeaks software signing key <info@globaleaks.org>  Thu, 23 Aug 2018 16:10:26 +0200

globaleaks (3.3.8) stable; urgency=medium

  * Nnew stable release

 -- GlobaLeaks software signing key <info@globaleaks.org>  Wed, 22 Aug 2018 17:32:50 +0200

globaleaks (3.3.7) stable; urgency=medium

  * New stable release

 -- GlobaLeaks software signing key <info@globaleaks.org>  Wed, 22 Aug 2018 16:51:34 +0200

globaleaks (3.3.6) stable; urgency=medium

  * New stable release

 -- GlobaLeaks software signing key <info@globaleaks.org>  Mon, 20 Aug 2018 17:35:12 +0200

globaleaks (3.3.5) stable; urgency=medium

  * New stable release

 -- GlobaLeaks software signing key <info@globaleaks.org>  Thu, 16 Aug 2018 12:37:11 +0200

globaleaks (3.3.4) stable; urgency=medium

  * New stable release

 -- GlobaLeaks software signing key <info@globaleaks.org>  Wed, 15 Aug 2018 17:27:30 +0200

globaleaks (3.3.3) stable; urgency=medium

  * New stable release

 -- GlobaLeaks software signing key <info@globaleaks.org>  Fri, 10 Aug 2018 12:45:09 +0200

globaleaks (3.3.2) stable; urgency=medium

  * New stable release

 -- GlobaLeaks software signing key <info@globaleaks.org>  Thu, 09 Aug 2018 19:05:24 +0200

globaleaks (3.3.1) stable; urgency=medium

  * New stable release

 -- GlobaLeaks software signing key <info@globaleaks.org>  Tue, 07 Aug 2018 20:38:49 +0200

globaleaks (3.3.0) stable; urgency=medium

  * New stable release

 -- GlobaLeaks software signing key <info@globaleaks.org>  Mon, 06 Aug 2018 13:15:18 +0200

globaleaks (3.2.6) stable; urgency=medium

  * New stable release

 -- GlobaLeaks software signing key <info@globaleaks.org>  Wed, 01 Aug 2018 00:28:29 +0200

globaleaks (3.2.5) stable; urgency=medium

  * New stable release

 -- GlobaLeaks software signing key <info@globaleaks.org>  Mon, 30 Jul 2018 09:23:32 +0200

globaleaks (3.2.4) stable; urgency=medium

  * New stable release

 -- GlobaLeaks software signing key <info@globaleaks.org>  Sun, 29 Jul 2018 22:36:45 +0200

globaleaks (3.2.3) stable; urgency=medium

  * New stable release

 -- GlobaLeaks software signing key <info@globaleaks.org>  Sat, 21 Jul 2018 09:05:02 +0200

globaleaks (3.2.2) stable; urgency=medium

  * New stable release

 -- GlobaLeaks software signing key <info@globaleaks.org>  Thu, 19 Jul 2018 11:06:17 +0200

globaleaks (3.2.1) stable; urgency=medium

  * New stable release

 -- GlobaLeaks software signing key <info@globaleaks.org>  Mon, 16 Jul 2018 23:57:49 +0200

globaleaks (3.2.0) stable; urgency=medium

  * New stable release

 -- GlobaLeaks software signing key <info@globaleaks.org>  Mon, 16 Jul 2018 18:30:02 +0200

globaleaks (3.1.10) stable; urgency=medium

  * New stable release

 -- GlobaLeaks software signing key <info@globaleaks.org>  Sun, 08 Jul 2018 23:31:02 +0200

globaleaks (3.1.9) stable; urgency=medium

  * New stable release

 -- GlobaLeaks software signing key <info@globaleaks.org>  Thu, 14 Jun 2018 19:33:04 +0200

globaleaks (3.1.8) stable; urgency=medium

  * New stable release

 -- GlobaLeaks software signing key <info@globaleaks.org>  Mon, 11 Jun 2018 12:36:12 +0200

globaleaks (3.1.7) stable; urgency=medium

  * New stable release

 -- GlobaLeaks software signing key <info@globaleaks.org>  Tue, 05 Jun 2018 22:24:05 +0200

globaleaks (3.1.6) stable; urgency=medium

  * New stable release

 -- GlobaLeaks software signing key <info@globaleaks.org>  Tue, 05 Jun 2018 03:34:08 +0200

globaleaks (3.1.5) stable; urgency=medium

  * New stable release

 -- GlobaLeaks software signing key <info@globaleaks.org>  Tue, 05 Jun 2018 01:54:15 +0200

globaleaks (3.1.4) stable; urgency=medium

  * New stable release

 -- GlobaLeaks software signing key <info@globaleaks.org>  Fri, 01 Jun 2018 10:05:25 +0200

globaleaks (3.1.3) stable; urgency=medium

  * New stable release

 -- GlobaLeaks software signing key <info@globaleaks.org>  Thu, 31 May 2018 17:58:01 +0200

globaleaks (3.1.2) stable; urgency=medium

  * New stable release

 -- GlobaLeaks software signing key <info@globaleaks.org>  Wed, 30 May 2018 14:19:43 +0200

globaleaks (3.1.1) stable; urgency=medium

  * New stable release

 -- GlobaLeaks software signing key <info@globaleaks.org>  Wed, 30 May 2018 01:16:09 +0200

globaleaks (3.1.0) stable; urgency=medium

  * New stable release

 -- GlobaLeaks software signing key <info@globaleaks.org>  Wed, 30 May 2018 00:02:23 +0200

globaleaks (3.0.29) stable; urgency=medium

  * New stable release

 -- GlobaLeaks software signing key <info@globaleaks.org>  Mon, 07 May 2018 19:35:03 +0200

globaleaks (3.0.28) stable; urgency=medium

  * New stable release

 -- GlobaLeaks software signing key <info@globaleaks.org>  Fri, 04 May 2018 19:23:49 +0200

globaleaks (3.0.27) stable; urgency=medium

  * New stable release

 -- GlobaLeaks software signing key <info@globaleaks.org>  Tue, 24 Apr 2018 00:19:46 +0200

globaleaks (3.0.26) stable; urgency=medium

  * New stable release

 -- GlobaLeaks software signing key <info@globaleaks.org>  Thu, 19 Apr 2018 22:33:40 +0200

globaleaks (3.0.25) stable; urgency=medium

  * New stable release

 -- GlobaLeaks software signing key <info@globaleaks.org>  Wed, 18 Apr 2018 19:50:07 +0200

globaleaks (3.0.24) stable; urgency=medium

  * New stable release

 -- GlobaLeaks software signing key <info@globaleaks.org>  Thu, 12 Apr 2018 08:45:51 +0200

globaleaks (3.0.23) stable; urgency=medium

  * New stable release

 -- GlobaLeaks software signing key <info@globaleaks.org>  Wed, 11 Apr 2018 18:48:12 +0200

globaleaks (3.0.22) stable; urgency=medium

  * New stable release

 -- GlobaLeaks software signing key <info@globaleaks.org>  Mon, 09 Apr 2018 15:06:16 +0200

globaleaks (3.0.21) stable; urgency=medium

  * New stable release

 -- GlobaLeaks software signing key <info@globaleaks.org>  Mon, 09 Apr 2018 14:33:13 +0200

globaleaks (3.0.20) stable; urgency=medium

  * New stable release

 -- GlobaLeaks software signing key <info@globaleaks.org>  Mon, 09 Apr 2018 13:18:55 +0200

globaleaks (3.0.19) stable; urgency=medium

  * New stable release

 -- GlobaLeaks software signing key <info@globaleaks.org>  Wed, 04 Apr 2018 18:47:37 +0200

globaleaks (3.0.18) stable; urgency=medium

  * New stable release

 -- GlobaLeaks software signing key <info@globaleaks.org>  Wed, 28 Mar 2018 15:51:33 +0200

globaleaks (3.0.17) stable; urgency=medium

  * New stable release

 -- GlobaLeaks software signing key <info@globaleaks.org>  Thu, 22 Mar 2018 17:13:09 +0100

globaleaks (3.0.16) stable; urgency=medium

  * New stable release

 -- GlobaLeaks software signing key <info@globaleaks.org>  Wed, 21 Mar 2018 10:35:51 +0100

globaleaks (3.0.15) stable; urgency=medium

  * New stable release

 -- GlobaLeaks software signing key <info@globaleaks.org>  Wed, 21 Mar 2018 03:01:27 +0100

globaleaks (3.0.14) stable; urgency=medium

  * New stable release

 -- GlobaLeaks software signing key <info@globaleaks.org>  Wed, 21 Mar 2018 00:47:33 +0100

globaleaks (3.0.13) stable; urgency=medium

  * New stable release

 -- GlobaLeaks software signing key <info@globaleaks.org>  Sun, 18 Mar 2018 12:20:55 +0100

globaleaks (3.0.12) stable; urgency=medium

  * New stable release

 -- GlobaLeaks software signing key <info@globaleaks.org>  Thu, 15 Mar 2018 16:57:49 +0100

globaleaks (3.0.11) stable; urgency=medium

  * New stable release

 -- GlobaLeaks software signing key <info@globaleaks.org>  Tue, 13 Mar 2018 23:43:42 +0100

globaleaks (3.0.10) stable; urgency=medium

  * New stable release

 -- GlobaLeaks software signing key <info@globaleaks.org>  Mon, 12 Mar 2018 10:12:07 +0100

globaleaks (3.0.9) stable; urgency=medium

  * New stable release

 -- GlobaLeaks software signing key <info@globaleaks.org>  Mon, 12 Mar 2018 09:26:08 +0100

globaleaks (3.0.8) stable; urgency=medium

  * New stable release

 -- GlobaLeaks software signing key <info@globaleaks.org>  Tue, 06 Mar 2018 21:59:17 +0100

globaleaks (3.0.7) stable; urgency=medium

  * New stable release

 -- GlobaLeaks software signing key <info@globaleaks.org>  Tue, 06 Mar 2018 00:26:50 +0100

globaleaks (3.0.6) stable; urgency=medium

  * New stable release

 -- GlobaLeaks software signing key <info@globaleaks.org>  Thu, 01 Mar 2018 15:59:06 +0100

globaleaks (3.0.5) stable; urgency=medium

  * New stable release

 -- GlobaLeaks software signing key <info@globaleaks.org>  Wed, 28 Feb 2018 00:04:43 +0100

globaleaks (3.0.4) stable; urgency=medium

  * New stable release

 -- GlobaLeaks software signing key <info@globaleaks.org>  Tue, 27 Feb 2018 22:40:55 +0100

globaleaks (3.0.3) stable; urgency=medium

  * New stable release

 -- GlobaLeaks software signing key <info@globaleaks.org>  Tue, 27 Feb 2018 12:44:46 +0100

globaleaks (3.0.2) stable; urgency=medium

  * New stable release

 -- GlobaLeaks software signing key <info@globaleaks.org>  Sun, 25 Feb 2018 12:04:40 +0100

globaleaks (3.0.1) stable; urgency=medium

  * New stable release

 -- GlobaLeaks software signing key <info@globaleaks.org>  Fri, 23 Feb 2018 16:02:42 +0100

globaleaks (3.0.0) stable; urgency=medium

  * New stable release

 -- GlobaLeaks software signing key <info@globaleaks.org>  Thu, 22 Feb 2018 11:37:48 +0100

globaleaks (2.72.31) stable; urgency=medium

  * New stable release

 -- GlobaLeaks software signing key <info@globaleaks.org>  Sat, 20 Jan 2018 01:24:46 +0100

globaleaks (2.72.30) stable; urgency=medium

  * New stable release

 -- GlobaLeaks software signing key <info@globaleaks.org>  Mon, 15 Jan 2018 09:00:49 +0100

globaleaks (2.72.29) stable; urgency=medium

  * New stable release

 -- GlobaLeaks software signing key <info@globaleaks.org>  Fri, 12 Jan 2018 00:44:52 +0100

globaleaks (2.72.28) stable; urgency=medium

  * New stable release

 -- GlobaLeaks software signing key <info@globaleaks.org>  Wed, 10 Jan 2018 16:49:29 +0100

globaleaks (2.72.27) stable; urgency=medium

  * New stable release

 -- GlobaLeaks software signing key <info@globaleaks.org>  Sat, 23 Dec 2017 14:12:49 +0100

globaleaks (2.72.26) stable; urgency=medium

  * New stable release

 -- GlobaLeaks software signing key <info@globaleaks.org>  Thu, 21 Dec 2017 20:04:03 +0100

globaleaks (2.72.25) stable; urgency=medium

  * New stable release

 -- GlobaLeaks software signing key <info@globaleaks.org>  Fri, 15 Dec 2017 11:54:03 +0100

globaleaks (2.72.24) stable; urgency=medium

  * New stable release

 -- GlobaLeaks software signing key <info@globaleaks.org>  Fri, 08 Dec 2017 23:57:18 +0100

globaleaks (2.72.23) stable; urgency=medium

  * New stable release

 -- GlobaLeaks software signing key <info@globaleaks.org>  Thu, 30 Nov 2017 23:01:28 +0100

globaleaks (2.72.22) stable; urgency=medium

  * New stable release

 -- GlobaLeaks software signing key <info@globaleaks.org>  Wed, 29 Nov 2017 09:31:39 +0100

globaleaks (2.72.21) stable; urgency=medium

  * New stable release

 -- GlobaLeaks software signing key <info@globaleaks.org>  Tue, 28 Nov 2017 19:24:32 +0100

globaleaks (2.72.20) stable; urgency=medium

  * New stable release

 -- GlobaLeaks software signing key <info@globaleaks.org>  Sat, 18 Nov 2017 22:20:26 +0100

globaleaks (2.72.19) stable; urgency=medium

  * New stable release

 -- GlobaLeaks software signing key <info@globaleaks.org>  Sun, 12 Nov 2017 20:19:53 +0100

globaleaks (2.72.18) stable; urgency=medium

  * New stable release

 -- GlobaLeaks software signing key <info@globaleaks.org>  Thu, 09 Nov 2017 21:45:45 +0100

globaleaks (2.72.17) stable; urgency=medium

  * New stable release

 -- GlobaLeaks software signing key <info@globaleaks.org>  Wed, 08 Nov 2017 10:52:44 +0100

globaleaks (2.72.16) stable; urgency=medium

  * New stable release

 -- GlobaLeaks software signing key <info@globaleaks.org>  Wed, 01 Nov 2017 17:00:49 +0100

globaleaks (2.72.15) stable; urgency=medium

  * New stable release

 -- GlobaLeaks software signing key <info@globaleaks.org>  Mon, 30 Oct 2017 17:26:31 +0100

globaleaks (2.72.14) stable; urgency=medium

  * New stable release

 -- GlobaLeaks software signing key <info@globaleaks.org>  Sun, 29 Oct 2017 17:36:39 +0100

globaleaks (2.72.13) stable; urgency=medium

  * New stable release

 -- GlobaLeaks software signing key <info@globaleaks.org>  Tue, 24 Oct 2017 17:45:53 +0200

globaleaks (2.72.12) stable; urgency=medium

  * New stable release

 -- GlobaLeaks software signing key <info@globaleaks.org>  Tue, 17 Oct 2017 17:22:17 +0200

globaleaks (2.72.11) stable; urgency=medium

  * New stable release

 -- GlobaLeaks software signing key <info@globaleaks.org>  Mon, 16 Oct 2017 09:50:37 +0200

globaleaks (2.72.10) stable; urgency=medium

  * New stable release

 -- GlobaLeaks software signing key <info@globaleaks.org>  Sun, 15 Oct 2017 19:48:44 +0200

globaleaks (2.72.9) stable; urgency=medium

  * New stable release

 -- GlobaLeaks software signing key <info@globaleaks.org>  Sat, 14 Oct 2017 21:33:18 +0200

globaleaks (2.72.8) stable; urgency=medium

  * New stable release

 -- GlobaLeaks software signing key <info@globaleaks.org>  Wed, 11 Oct 2017 18:00:30 +0200

globaleaks (2.72.7) stable; urgency=medium

  * New stable release

 -- GlobaLeaks software signing key <info@globaleaks.org>  Mon, 02 Oct 2017 22:25:08 +0200

globaleaks (2.72.6) stable; urgency=medium

  * New stable release

 -- GlobaLeaks software signing key <info@globaleaks.org>  Mon, 02 Oct 2017 20:07:29 +0200

globaleaks (2.72.5) stable; urgency=medium

  * New stable release

 -- GlobaLeaks software signing key <info@globaleaks.org>  Sat, 23 Sep 2017 23:51:18 +0200

globaleaks (2.72.4) stable; urgency=medium

  * New stable release

 -- GlobaLeaks software signing key <info@globaleaks.org>  Thu, 21 Sep 2017 22:02:09 +0200

globaleaks (2.72.3) stable; urgency=medium

  * New stable release

 -- GlobaLeaks software signing key <info@globaleaks.org>  Mon, 11 Sep 2017 16:31:36 +0200

globaleaks (2.72.2) stable; urgency=medium

  * New stable release

 -- GlobaLeaks software signing key <info@globaleaks.org>  Sat, 09 Sep 2017 20:35:34 +0200

globaleaks (2.72.1) stable; urgency=medium

  * New stable release

 -- GlobaLeaks software signing key <info@globaleaks.org>  Tue, 05 Sep 2017 12:16:36 +0200

globaleaks (2.72.0) stable; urgency=medium

  * New stable release

 -- GlobaLeaks software signing key <info@globaleaks.org>  Mon, 04 Sep 2017 00:26:56 +0200

globaleaks (2.71.3) stable; urgency=medium

  * New stable release

 -- GlobaLeaks software signing key <info@globaleaks.org>  Wed, 23 Aug 2017 22:35:37 +0200

globaleaks (2.71.2) stable; urgency=medium

  * New stable release

 -- GlobaLeaks software signing key <info@globaleaks.org>  Fri, 18 Aug 2017 14:25:16 +0200

globaleaks (2.71.1) stable; urgency=medium

  * New stable release

 -- GlobaLeaks software signing key <info@globaleaks.org>  Thu, 10 Aug 2017 13:24:12 +0200

globaleaks (2.71.0) stable; urgency=medium

  * New stable release

 -- GlobaLeaks software signing key <info@globaleaks.org>  Wed, 09 Aug 2017 14:51:43 +0200

globaleaks (2.70.10) stable; urgency=medium

  * New stable release

 -- GlobaLeaks software signing key <info@globaleaks.org>  Tue, 25 Jul 2017 15:38:45 +0200

globaleaks (2.70.9) stable; urgency=medium

  * New stable release

 -- GlobaLeaks software signing key <info@globaleaks.org>  Tue, 18 Jul 2017 20:45:22 +0200

globaleaks (2.70.8) stable; urgency=medium

  * New stable release

 -- GlobaLeaks software signing key <info@globaleaks.org>  Thu, 13 Jul 2017 08:59:28 +0200

globaleaks (2.70.7) stable; urgency=medium

  * New stable release

 -- GlobaLeaks software signing key <info@globaleaks.org>  Wed, 12 Jul 2017 10:18:40 +0200

globaleaks (2.70.6) stable; urgency=medium

  * New stable release

 -- GlobaLeaks software signing key <info@globaleaks.org>  Tue, 11 Jul 2017 18:52:17 +0200

globaleaks (2.70.5) stable; urgency=medium

  * New stable release

 -- GlobaLeaks software signing key <info@globaleaks.org>  Tue, 11 Jul 2017 13:16:21 +0200

globaleaks (2.70.4) stable; urgency=medium

  * New stable release

 -- GlobaLeaks software signing key <info@globaleaks.org>  Tue, 11 Jul 2017 12:48:51 +0200

globaleaks (2.70.3) stable; urgency=medium

  * New stable release

 -- GlobaLeaks software signing key <info@globaleaks.org>  Mon, 10 Jul 2017 22:27:37 +0200

globaleaks (2.70.2) stable; urgency=medium

  * New stable release

 -- GlobaLeaks software signing key <info@globaleaks.org>  Sun, 02 Jul 2017 09:07:52 +0200

globaleaks (2.70.1) stable; urgency=medium

  * New stable release

 -- GlobaLeaks software signing key <info@globaleaks.org>  Thu, 29 Jun 2017 17:03:58 +0200

globaleaks (2.70.0) stable; urgency=medium

  * New stable release

 -- GlobaLeaks software signing key <info@globaleaks.org>  Thu, 29 Jun 2017 16:19:08 +0200

globaleaks (2.67.9) stable; urgency=medium

  * New stable release

 -- GlobaLeaks software signing key <info@globaleaks.org>  Wed, 21 Jun 2017 09:59:52 +0200

globaleaks (2.67.8) stable; urgency=medium

  * New stable release

 -- GlobaLeaks software signing key <info@globaleaks.org>  Thu, 15 Jun 2017 11:36:26 +0200

globaleaks (2.67.6) stable; urgency=medium

  * New stable release

 -- GlobaLeaks software signing key <info@globaleaks.org>  Mon, 12 Jun 2017 17:30:00 +0200

globaleaks (2.67.6) stable; urgency=medium

  * New stable release

 -- GlobaLeaks software signing key <info@globaleaks.org>  Fri, 09 Jun 2017 16:44:45 +0200

globaleaks (2.67.5) stable; urgency=medium

  * New stable release

 -- GlobaLeaks software signing key <info@globaleaks.org>  Wed, 10 May 2017 22:47:11 +0200

globaleaks (2.67.4) stable; urgency=medium

  * New stable release

 -- GlobaLeaks software signing key <info@globaleaks.org>  Wed, 12 Apr 2017 10:59:00 +0200

globaleaks (2.67.3) stable; urgency=medium

  * New stable release

 -- GlobaLeaks software signing key <info@globaleaks.org>  Mon, 10 Apr 2017 10:59:56 +0200

globaleaks (2.67.2) stable; urgency=medium

  * New stable release

 -- GlobaLeaks software signing key <info@globaleaks.org>  Sat, 01 Apr 2017 17:25:35 +0200

globaleaks (2.67.1) stable; urgency=medium

  * New stable release

 -- GlobaLeaks software signing key <info@globaleaks.org>  Fri, 17 Mar 2017 13:09:13 +0100

globaleaks (2.67.0) stable; urgency=medium

  * New stable release

 -- GlobaLeaks software signing key <info@globaleaks.org>  Fri, 17 Mar 2017 08:24:15 +0100

globaleaks (2.66.1) stable; urgency=medium

  * New stable release

 -- GlobaLeaks software signing key <info@globaleaks.org>  Mon, 06 Mar 2017 01:16:03 +0100

globaleaks (2.66.0) stable; urgency=medium

  * New stable release

 -- GlobaLeaks software signing key <info@globaleaks.org>  Sun, 05 Mar 2017 10:56:33 +0100

globaleaks (2.65.19) stable; urgency=medium

  * New stable release

 -- GlobaLeaks software signing key <info@globaleaks.org>  Tue, 07 Feb 2017 16:56:55 +0100

globaleaks (2.65.18) stable; urgency=medium

  * New stable release

 -- GlobaLeaks software signing key <info@globaleaks.org>  Tue, 07 Feb 2017 16:09:25 +0100

globaleaks (2.65.15) stable; urgency=medium

  * New stable release

 -- GlobaLeaks software signing key <info@globaleaks.org>  Mon, 30 Jan 2017 16:21:58 +0100

globaleaks (2.65.14) stable; urgency=medium

  * New stable release

 -- GlobaLeaks software signing key <info@globaleaks.org>  Mon, 23 Jan 2017 16:01:13 +0100

globaleaks (2.65.13) stable; urgency=medium

  * New stable release

 -- GlobaLeaks software signing key <info@globaleaks.org>  Wed, 18 Jan 2017 21:22:27 +0100

globaleaks (2.65.12) stable; urgency=medium

  * New stable release

 -- GlobaLeaks software signing key <info@globaleaks.org>  Mon, 16 Jan 2017 20:48:05 +0100

globaleaks (2.65.11) stable; urgency=medium

  * New stable release

 -- GlobaLeaks software signing key <info@globaleaks.org>  Thu, 12 Jan 2017 21:38:42 +0100

globaleaks (2.65.10) stable; urgency=medium

  * New stable release

 -- GlobaLeaks software signing key <info@globaleaks.org>  Tue, 13 Dec 2016 14:26:39 +0100

globaleaks (2.65.9) stable; urgency=medium

  * New stable release

 -- GlobaLeaks software signing key <info@globaleaks.org>  Thu, 08 Dec 2016 12:50:51 +0100

globaleaks (2.65.8) stable; urgency=medium

  * New stable release

 -- GlobaLeaks software signing key <info@globaleaks.org>  Tue, 06 Dec 2016 19:33:02 +0100

globaleaks (2.65.7) stable; urgency=medium

  * New stable release

 -- GlobaLeaks software signing key <info@globaleaks.org>  Tue, 06 Dec 2016 16:31:17 +0100

globaleaks (2.65.6) stable; urgency=medium

  * New stable release

 -- GlobaLeaks software signing key <info@globaleaks.org>  Tue, 06 Dec 2016 14:36:16 +0100

globaleaks (2.65.5) stable; urgency=medium

  * New stable release

 -- GlobaLeaks software signing key <info@globaleaks.org>  Tue, 06 Dec 2016 12:49:53 +0100

globaleaks (2.65.4) stable; urgency=medium

  * New stable release

 -- GlobaLeaks software signing key <info@globaleaks.org>  Tue, 29 Nov 2016 15:37:53 +0100

globaleaks (2.65.3) stable; urgency=medium

  * New stable release

 -- GlobaLeaks software signing key <info@globaleaks.org>  Thu, 24 Nov 2016 20:30:45 +0100

globaleaks (2.65.2) stable; urgency=medium

  * New stable release

 -- GlobaLeaks software signing key <info@globaleaks.org>  Thu, 24 Nov 2016 13:45:04 +0100

globaleaks (2.65.1) stable; urgency=medium

  * New stable release

 -- GlobaLeaks software signing key <info@globaleaks.org>  Thu, 24 Nov 2016 11:24:24 +0100

globaleaks (2.65.0) stable; urgency=medium

  * New stable release

 -- GlobaLeaks software signing key <info@globaleaks.org>  Thu, 24 Nov 2016 10:45:14 +0100

globaleaks (2.64.16) stable; urgency=medium

  * New stable release

 -- GlobaLeaks software signing key <info@globaleaks.org>  Mon, 14 Nov 2016 12:40:42 +0100

globaleaks (2.64.15) stable; urgency=medium

  * New stable release

 -- GlobaLeaks software signing key <info@globaleaks.org>  Mon, 07 Nov 2016 23:47:01 +0100

globaleaks (2.64.14) stable; urgency=medium

  * New stable release

 -- GlobaLeaks software signing key <info@globaleaks.org>  Sun, 06 Nov 2016 21:18:47 +0100

globaleaks (2.64.13) stable; urgency=medium

  * New stable release

 -- GlobaLeaks software signing key <info@globaleaks.org>  Fri, 04 Nov 2016 16:48:20 +0100

globaleaks (2.64.12) stable; urgency=medium

  * New stable release

 -- GlobaLeaks software signing key <info@globaleaks.org>  Fri, 04 Nov 2016 15:35:03 +0100

globaleaks (2.64.11) stable; urgency=medium

  * New stable release

 -- GlobaLeaks software signing key <info@globaleaks.org>  Mon, 31 Oct 2016 12:01:53 +0100

globaleaks (2.64.10) stable; urgency=medium

  * New stable release

 -- GlobaLeaks software signing key <info@globaleaks.org>  Tue, 25 Oct 2016 00:50:13 +0200

globaleaks (2.64.9) stable; urgency=medium

  * New stable release

 -- GlobaLeaks software signing key <info@globaleaks.org>  Mon, 24 Oct 2016 19:58:59 +0200

globaleaks (2.64.8) stable; urgency=medium

  * New stable release

 -- GlobaLeaks software signing key <info@globaleaks.org>  Wed, 19 Oct 2016 03:18:43 +0200

globaleaks (2.64.7) stable; urgency=medium

  * New stable release

 -- GlobaLeaks software signing key <info@globaleaks.org>  Sun, 16 Oct 2016 11:35:25 +0200

globaleaks (2.64.6) stable; urgency=medium

  * New stable release

 -- GlobaLeaks software signing key <info@globaleaks.org>  Tue, 04 Oct 2016 13:25:06 +0200

globaleaks (2.64.5) stable; urgency=medium

  * New stable release 

 -- GlobaLeaks software signing key <info@globaleaks.org>  Mon, 26 Sep 2016 20:20:32 +0200

globaleaks (2.64.4) stable; urgency=medium

  * New stable release

 -- GlobaLeaks software signing key <info@globaleaks.org>  Mon, 26 Sep 2016 15:00:29 +0200

globaleaks (2.64.3) stable; urgency=medium

  * New stable release

 -- GlobaLeaks software signing key <info@globaleaks.org>  Sun, 25 Sep 2016 13:39:35 +0200

globaleaks (2.64.2) stable; urgency=medium

  * New stable release

 -- GlobaLeaks software signing key <info@globaleaks.org>  Fri, 23 Sep 2016 22:48:50 +0200

globaleaks (2.64.1) stable; urgency=medium

  * New stable release

 -- GlobaLeaks software signing key <info@globaleaks.org>  Tue, 20 Sep 2016 08:41:21 +0200

globaleaks (2.64.0) stable; urgency=medium

  * New stable release

 -- GlobaLeaks software signing key <info@globaleaks.org>  Mon, 19 Sep 2016 18:21:45 +0200

globaleaks (2.63.5) stable; urgency=medium

  * New stable release

 -- GlobaLeaks software signing key <info@globaleaks.org>  Fri, 09 Sep 2016 01:22:32 +0200

globaleaks (2.63.4) stable; urgency=medium

  * New stable release

 -- GlobaLeaks software signing key <info@globaleaks.org>  Sat, 03 Sep 2016 15:40:24 +0200

globaleaks (2.63.3) stable; urgency=medium

  * New stable release

 -- GlobaLeaks software signing key <info@globaleaks.org>  Sat, 27 Aug 2016 10:28:39 +0200

globaleaks (2.63.2) stable; urgency=medium

  * New stable release

 -- GlobaLeaks software signing key <info@globaleaks.org>  Thu, 11 Aug 2016 23:24:23 +0200

globaleaks (2.63.1) stable; urgency=medium

  * New stable release

 -- GlobaLeaks software signing key <info@globaleaks.org>  Mon, 08 Aug 2016 17:14:41 +0200

globaleaks (2.63.0) stable; urgency=medium

  * New stable release

 -- GlobaLeaks software signing key <info@globaleaks.org>  Mon, 08 Aug 2016 14:52:21 +0200

globaleaks (2.62.9) stable; urgency=medium

  * New stable release

 -- GlobaLeaks software signing key <info@globaleaks.org>  Mon, 25 Jul 2016 14:53:07 +0200

globaleaks (2.62.8) stable; urgency=medium

  * New stable release

 -- GlobaLeaks software signing key <info@globaleaks.org>  Fri, 15 Jul 2016 07:04:39 +0200

globaleaks (2.62.7) stable; urgency=medium

  * New stable release

 -- GlobaLeaks software signing key <info@globaleaks.org>  Thu, 14 Jul 2016 08:46:56 +0200

globaleaks (2.62.6) stable; urgency=medium

  * New stable release

 -- GlobaLeaks software signing key <info@globaleaks.org>  Thu, 14 Jul 2016 02:35:29 +0200

globaleaks (2.62.5) stable; urgency=medium

  * New stable release

 -- GlobaLeaks software signing key <info@globaleaks.org>  Sun, 10 Jul 2016 18:16:50 +0200

globaleaks (2.62.4) stable; urgency=medium

  * New stable release

 -- GlobaLeaks software signing key <info@globaleaks.org>  Tue, 05 Jul 2016 21:25:55 +0200

globaleaks (2.62.3) stable; urgency=medium

  * New stable release

 -- GlobaLeaks software signing key <info@globaleaks.org>  Wed, 29 Jun 2016 10:29:49 +0200

globaleaks (2.62.2) stable; urgency=medium

  * New stable release

 -- GlobaLeaks software signing key <info@globaleaks.org>  Tue, 28 Jun 2016 20:46:54 +0200

globaleaks (2.62.1) stable; urgency=medium

  * New stable release

 -- GlobaLeaks software signing key <info@globaleaks.org>  Sun, 26 Jun 2016 00:17:00 +0200

globaleaks (2.62.0) stable; urgency=medium

  * New stable release

 -- GlobaLeaks software signing key <info@globaleaks.org>  Fri, 24 Jun 2016 01:00:00 +0200

globaleaks (2.61.14) stable; urgency=medium

  * New stable release

 -- GlobaLeaks software signing key <info@globaleaks.org>  Tue, 07 Jun 2016 13:18:05 +0200

globaleaks (2.61.13) stable; urgency=medium

  * New stable release

 -- GlobaLeaks software signing key <info@globaleaks.org>  Fri, 27 May 2016 09:45:19 +0200

globaleaks (2.61.12) stable; urgency=medium

  * New stable release

 -- GlobaLeaks software signing key <info@globaleaks.org>  Mon, 23 May 2016 13:02:33 +0200

globaleaks (2.61.11) stable; urgency=medium

  * New stable release

 -- GlobaLeaks software signing key <info@globaleaks.org>  Thu, 12 May 2016 17:45:15 +0200

globaleaks (2.61.10) stable; urgency=medium

  * New stable release

 -- GlobaLeaks software signing key <info@globaleaks.org>  Wed, 11 May 2016 22:13:13 +0200

globaleaks (2.61.9) stable; urgency=medium

  * New stable release

 -- GlobaLeaks software signing key <info@globaleaks.org>  Wed, 11 May 2016 20:16:04 +0200

globaleaks (2.61.8) stable; urgency=medium

  * New stable release

 -- GlobaLeaks software signing key <info@globaleaks.org>  Wed, 11 May 2016 19:30:16 +0200

globaleaks (2.61.7) stable; urgency=medium

  * New stable release

 -- GlobaLeaks software signing key <info@globaleaks.org>  Mon, 25 Apr 2016 22:41:14 +0200

globaleaks (2.61.6) stable; urgency=medium

  * New stable release

 -- GlobaLeaks software signing key <info@globaleaks.org>  Sun, 24 Apr 2016 19:50:39 +0200

globaleaks (2.61.5) stable; urgency=medium

  * New stable release

 -- GlobaLeaks software signing key <info@globaleaks.org>  Sat, 23 Apr 2016 21:58:25 +0200

globaleaks (2.61.4) stable; urgency=medium

  * New stable release

 -- GlobaLeaks software signing key <info@globaleaks.org>  Mon, 18 Apr 2016 10:03:40 +0200

globaleaks (2.61.3) stable; urgency=medium

  * New stable release

 -- GlobaLeaks software signing key <info@globaleaks.org>  Wed, 13 Apr 2016 18:05:34 +0200

globaleaks (2.61.2) stable; urgency=medium

  * New stable release

 -- GlobaLeaks software signing key <info@globaleaks.org>  Sat, 09 Apr 2016 15:18:45 +0200

globaleaks (2.61.1) stable; urgency=medium

  * New stable release

 -- GlobaLeaks software signing key <info@globaleaks.org>  Sat, 09 Apr 2016 02:07:53 +0200

globaleaks (2.61.0) stable; urgency=medium

  * New stable release

 -- GlobaLeaks software signing key <info@globaleaks.org>  Sat, 09 Apr 2016 00:12:35 +0200

globaleaks (2.60.144) stable; urgency=medium

  * New stable release

 -- GlobaLeaks software signing key <info@globaleaks.org>  Mon, 14 Mar 2016 00:28:19 +0100

globaleaks (2.60.143) stable; urgency=medium

  * New stable release

 -- GlobaLeaks software signing key <info@globaleaks.org>  Sat, 27 Feb 2016 00:10:24 +0100

globaleaks (2.60.142) stable; urgency=medium

  * New stable release

 -- GlobaLeaks software signing key <info@globaleaks.org>  Fri, 26 Feb 2016 22:59:21 +0100

globaleaks (2.60.141) stable; urgency=medium

  * New stable release

 -- GlobaLeaks software signing key <info@globaleaks.org>  Fri, 26 Feb 2016 14:34:48 +0100

globaleaks (2.60.140) stable; urgency=medium

  * New stable release

 -- GlobaLeaks software signing key <info@globaleaks.org>  Wed, 24 Feb 2016 13:15:42 +0100

globaleaks (2.60.139) stable; urgency=medium

  * New stable release

 -- GlobaLeaks software signing key <info@globaleaks.org>  Tue, 23 Feb 2016 19:25:10 +0100

globaleaks (2.60.138) stable; urgency=medium

  * New stable release

 -- GlobaLeaks software signing key <info@globaleaks.org>  Wed, 17 Feb 2016 23:09:19 +0100

globaleaks (2.60.137) stable; urgency=medium

  * New stable release

 -- GlobaLeaks software signing key <info@globaleaks.org>  Mon, 15 Feb 2016 07:37:33 +0100

globaleaks (2.60.136) stable; urgency=medium

  * New stable release

 -- GlobaLeaks software signing key <info@globaleaks.org>  Sun, 14 Feb 2016 22:34:16 +0100

globaleaks (2.60.135) stable; urgency=medium

  * New stable release

 -- GlobaLeaks software signing key <info@globaleaks.org>  Thu, 04 Feb 2016 10:54:42 +0100

globaleaks (2.60.134) stable; urgency=medium

  * New stable release

 -- GlobaLeaks software signing key <info@globaleaks.org>  Wed, 03 Feb 2016 19:32:41 +0100

globaleaks (2.60.133) stable; urgency=medium

  * New stable release

 -- GlobaLeaks software signing key <info@globaleaks.org>  Thu, 14 Jan 2016 19:34:52 +0100

globaleaks (2.60.132) stable; urgency=medium

  * New stable release

 -- GlobaLeaks software signing key <info@globaleaks.org>  Wed, 13 Jan 2016 16:13:17 +0100

globaleaks (2.60.131) stable; urgency=medium

  * New stable release

 -- GlobaLeaks software signing key <info@globaleaks.org>  Sun, 10 Jan 2016 16:03:48 +0100

globaleaks (2.60.130) stable; urgency=medium

  * New stable release

 -- GlobaLeaks software signing key <info@globaleaks.org>  Wed, 06 Jan 2016 21:41:36 +0100

globaleaks (2.60.129) stable; urgency=medium

  * New stable release

 -- GlobaLeaks software signing key <info@globaleaks.org>  Sat, 26 Dec 2015 23:21:50 +0100

globaleaks (2.60.128) stable; urgency=medium

  * New stable release

 -- GlobaLeaks software signing key <info@globaleaks.org>  Thu, 24 Dec 2015 12:56:41 +0100

globaleaks (2.60.127) stable; urgency=medium

  * New stable release

 -- GlobaLeaks software signing key <info@globaleaks.org>  Mon, 21 Dec 2015 22:58:35 +0100

globaleaks (2.60.126) stable; urgency=medium

  * New stable release

 -- GlobaLeaks software signing key <info@globaleaks.org>  Mon, 21 Dec 2015 11:40:12 +0100

globaleaks (2.60.125) stable; urgency=medium

  * New stable release

 -- GlobaLeaks software signing key <info@globaleaks.org>  Mon, 21 Dec 2015 00:50:52 +0100

globaleaks (2.60.124) stable; urgency=medium

  * New stable release

 -- GlobaLeaks software signing key <info@globaleaks.org>  Mon, 14 Dec 2015 00:16:57 +0100

globaleaks (2.60.123) stable; urgency=medium

  * New stable release

 -- GlobaLeaks software signing key <info@globaleaks.org>  Fri, 11 Dec 2015 00:15:31 +0100

globaleaks (2.60.122) stable; urgency=medium

  * New stable release

 -- GlobaLeaks software signing key <info@globaleaks.org>  Thu, 10 Dec 2015 11:48:12 +0100

globaleaks (2.60.121) stable; urgency=medium

  * New stable release

 -- GlobaLeaks software signing key <info@globaleaks.org>  Wed, 09 Dec 2015 19:08:01 +0100

globaleaks (2.60.120) stable; urgency=medium

  * New stable release

 -- GlobaLeaks software signing key <info@globaleaks.org>  Thu, 03 Dec 2015 11:00:02 +0100

globaleaks (2.60.119) stable; urgency=medium

  * New stable release

 -- GlobaLeaks software signing key <info@globaleaks.org>  Thu, 03 Dec 2015 10:59:55 +0100

globaleaks (2.60.118) stable; urgency=medium

  * New stable release

 -- GlobaLeaks software signing key <info@globaleaks.org>  Fri, 27 Nov 2015 09:30:02 +0100

globaleaks (2.60.117) stable; urgency=medium

  * New stable release

 -- GlobaLeaks software signing key <info@globaleaks.org>  Wed, 25 Nov 2015 10:08:53 +0100

globaleaks (2.60.116) stable; urgency=medium

  * New stable release

 -- GlobaLeaks software signing key <info@globaleaks.org>  Tue, 24 Nov 2015 10:04:00 +0100

globaleaks (2.60.115) stable; urgency=medium

  * New stable release

 -- GlobaLeaks software signing key <info@globaleaks.org>  Sun, 22 Nov 2015 11:43:40 +0100

globaleaks (2.60.114) stable; urgency=medium

  * New stable release

 -- GlobaLeaks software signing key <info@globaleaks.org>  Sat, 21 Nov 2015 09:00:40 +0100

globaleaks (2.60.113) stable; urgency=medium

  * New stable release

 -- GlobaLeaks software signing key <info@globaleaks.org>  Thu, 22 Oct 2015 16:20:11 +0200

globaleaks (2.60.112) stable; urgency=medium

  * New stable release

 -- GlobaLeaks software signing key <info@globaleaks.org>  Sat, 26 Sep 2015 17:09:03 +0200

globaleaks (2.60.111) stable; urgency=medium

  * New stable release

 -- GlobaLeaks software signing key <info@globaleaks.org>  Sat, 26 Sep 2015 14:30:29 +0200

globaleaks (2.60.110) stable; urgency=medium

  * New stable release

 -- GlobaLeaks software signing key <info@globaleaks.org>  Sat, 19 Sep 2015 14:21:53 +0200

globaleaks (2.60.109) stable; urgency=medium

  * New stable release

 -- GlobaLeaks software signing key <info@globaleaks.org>  Wed, 16 Sep 2015 10:38:53 +0200

globaleaks (2.60.108) stable; urgency=medium

  * New stable release

 -- GlobaLeaks software signing key <info@globaleaks.org>  Mon, 07 Sep 2015 22:30:03 +0200

globaleaks (2.60.107) stable; urgency=medium

  * New stable release

 -- GlobaLeaks software signing key <info@globaleaks.org>  Mon, 07 Sep 2015 21:51:48 +0200

globaleaks (2.60.106) stable; urgency=medium

  * New stable release

 -- GlobaLeaks software signing key <info@globaleaks.org>  Sun, 06 Sep 2015 12:36:24 +0200

globaleaks (2.60.105) stable; urgency=medium

  * New stable release

 -- GlobaLeaks software signing key <info@globaleaks.org>  Fri, 28 Aug 2015 22:31:12 +0200

globaleaks (2.60.104) stable; urgency=medium

  * New stable release

 -- GlobaLeaks software signing key <info@globaleaks.org>  Thu, 27 Aug 2015 07:47:23 +0200

globaleaks (2.60.103) stable; urgency=medium

  * New stable release

 -- GlobaLeaks software signing key <info@globaleaks.org>  Wed, 26 Aug 2015 20:19:54 +0200

globaleaks (2.60.102) stable; urgency=medium

  * New stable release

 -- GlobaLeaks software signing key <info@globaleaks.org>  Mon, 24 Aug 2015 16:03:50 +0200

globaleaks (2.60.101) stable; urgency=medium

  * New stable release

 -- GlobaLeaks software signing key <info@globaleaks.org>  Mon, 24 Aug 2015 03:27:17 +0200

globaleaks (2.60.100) stable; urgency=medium

  * New stable release

 -- GlobaLeaks software signing key <info@globaleaks.org>  Thu, 13 Aug 2015 09:22:23 +0200

globaleaks (2.60.99) stable; urgency=medium

  * New stable release

 -- GlobaLeaks software signing key <info@globaleaks.org>  Tue, 04 Aug 2015 23:16:14 +0200

globaleaks (2.60.98) stable; urgency=medium

  * New stable release

 -- GlobaLeaks software signing key <info@globaleaks.org>  Mon, 03 Aug 2015 18:46:03 +0200

globaleaks (2.60.97) stable; urgency=medium

  * New stable release

 -- GlobaLeaks software signing key <info@globaleaks.org>  Mon, 03 Aug 2015 16:34:37 +0200

globaleaks (2.60.96) stable; urgency=medium

  * New stable release

 -- GlobaLeaks software signing key <info@globaleaks.org>  Thu, 30 Jul 2015 08:17:22 +0200

globaleaks (2.60.95) stable; urgency=medium

  * New stable release

 -- GlobaLeaks software signing key <info@globaleaks.org>  Thu, 30 Jul 2015 07:32:37 +0200

globaleaks (2.60.94) stable; urgency=medium

  * New stable release

 -- GlobaLeaks software signing key <info@globaleaks.org>  Tue, 28 Jul 2015 22:45:16 +0200

globaleaks (2.60.93) stable; urgency=medium

  * New stable release

 -- GlobaLeaks software signing key <info@globaleaks.org>  Tue, 28 Jul 2015 17:11:28 +0200

globaleaks (2.60.92) stable; urgency=medium

  * New stable release

 -- GlobaLeaks software signing key <info@globaleaks.org>  Tue, 28 Jul 2015 08:00:36 +0200

globaleaks (2.60.91) stable; urgency=medium

  * New stable release

 -- GlobaLeaks software signing key <info@globaleaks.org>  Sat, 18 Jul 2015 01:27:17 +0200

globaleaks (2.60.90) stable; urgency=medium

  * New stable release

 -- GlobaLeaks software signing key <info@globaleaks.org>  Fri, 17 Jul 2015 20:58:14 +0200

globaleaks (2.60.89) stable; urgency=medium

  * New stable release

 -- GlobaLeaks software signing key <info@globaleaks.org>  Wed, 15 Jul 2015 23:57:19 +0200

globaleaks (2.60.88) stable; urgency=medium

  * New stable release

 -- GlobaLeaks software signing key <info@globaleaks.org>  Wed, 15 Jul 2015 10:47:59 +0200

globaleaks (2.60.87) stable; urgency=medium

  * New stable release

 -- GlobaLeaks software signing key <info@globaleaks.org>  Tue, 07 Jul 2015 09:47:17 +0200

globaleaks (2.60.86) stable; urgency=medium

  * New stable release

 -- GlobaLeaks software signing key <info@globaleaks.org>  Tue, 07 Jul 2015 01:55:15 +0200

globaleaks (2.60.85) stable; urgency=medium

  * New stable release

 -- GlobaLeaks software signing key <info@globaleaks.org>  Sun, 05 Jul 2015 23:15:00 +0200

globaleaks (2.60.84) stable; urgency=medium

  * New stable release

 -- GlobaLeaks software signing key <info@globaleaks.org>  Sun, 05 Jul 2015 20:00:05 +0200

globaleaks (2.60.83) stable; urgency=medium

  * New stable release

 -- GlobaLeaks software signing key <info@globaleaks.org>  Sun, 28 Jun 2015 11:29:03 +0200

globaleaks (2.60.82) stable; urgency=medium

  * New stable release

 -- GlobaLeaks software signing key <info@globaleaks.org>  Mon, 22 Jun 2015 19:38:55 +0200

globaleaks (2.60.81) stable; urgency=medium

  * New stable release

 -- GlobaLeaks software signing key <info@globaleaks.org>  Sun, 14 Jun 2015 19:41:14 +0200

globaleaks (2.60.80) stable; urgency=medium

  * New stable release

 -- GlobaLeaks software signing key <info@globaleaks.org>  Sat, 13 Jun 2015 23:46:31 +0200

globaleaks (2.60.79) stable; urgency=medium

  * New stable release

 -- GlobaLeaks software signing key <info@globaleaks.org>  Sat, 13 Jun 2015 22:26:48 +0200

globaleaks (2.60.78) stable; urgency=medium

  * New stable release

 -- GlobaLeaks software signing key <info@globaleaks.org>  Sat, 13 Jun 2015 18:24:50 +0200

globaleaks (2.60.77) stable; urgency=medium

  * New stable release

 -- GlobaLeaks software signing key <info@globaleaks.org>  Sat, 13 Jun 2015 13:09:12 +0200

globaleaks (2.60.76) stable; urgency=medium

  * New stable release

 -- GlobaLeaks software signing key <info@globaleaks.org>  Wed, 10 Jun 2015 21:46:55 +0200

globaleaks (2.60.75) stable; urgency=medium

  * New stable release

 -- GlobaLeaks software signing key <info@globaleaks.org>  Tue, 09 Jun 2015 15:17:25 +0200

globaleaks (2.60.74) stable; urgency=medium

  * New stable release

 -- GlobaLeaks software signing key <info@globaleaks.org>  Sat, 30 May 2015 12:10:06 +0200

globaleaks (2.60.73) stable; urgency=medium

  * New stable release

 -- GlobaLeaks software signing key <info@globaleaks.org>  Thu, 28 May 2015 17:26:49 +0200

globaleaks (2.60.72) stable; urgency=medium

  * New stable release

 -- GlobaLeaks software signing key <info@globaleaks.org>  Thu, 28 May 2015 15:39:15 +0200

globaleaks (2.60.71) stable; urgency=medium

  * New stable release

 -- GlobaLeaks software signing key <info@globaleaks.org>  Wed, 27 May 2015 20:01:48 +0200

globaleaks (2.60.69) stable; urgency=medium

  * New stable release

 -- GlobaLeaks software signing key <info@globaleaks.org>  Fri, 01 May 2015 22:12:54 +0200

globaleaks (2.60.68) stable; urgency=medium

  * New stable release

 -- GlobaLeaks software signing key <info@globaleaks.org>  Wed, 29 Apr 2015 17:31:34 +0200

globaleaks (2.60.67) stable; urgency=medium

  * New stable release

 -- GlobaLeaks software signing key <info@globaleaks.org>  Tue, 21 Apr 2015 20:08:19 +0200

globaleaks (2.60.66) stable; urgency=medium

  * New stable release

 -- GlobaLeaks software signing key <info@globaleaks.org>  Wed, 15 Apr 2015 01:48:45 +0200

globaleaks (2.60.65) stable; urgency=medium

  * New stable release

 -- GlobaLeaks software signing key <info@globaleaks.org>  Fri, 10 Apr 2015 14:29:47 +0200

globaleaks (2.60.64) stable; urgency=medium

  * New stable release

 -- GlobaLeaks software signing key <info@globaleaks.org>  Thu, 09 Apr 2015 21:50:59 +0200

globaleaks (2.60.63) stable; urgency=medium

  * New stable release

 -- GlobaLeaks software signing key <info@globaleaks.org>  Sun, 22 Feb 2015 19:18:20 +0100

globaleaks (2.60.62) stable; urgency=medium

  * New stable release

 -- GlobaLeaks software signing key <info@globaleaks.org>  Mon, 16 Feb 2015 22:58:42 +0100

globaleaks (2.60.61) stable; urgency=medium

  * New stable release

 -- GlobaLeaks software signing key <info@globaleaks.org>  Thu, 12 Feb 2015 11:24:30 +0100

globaleaks (2.60.60) stable; urgency=medium

  * New stable release

 -- GlobaLeaks software signing key <info@globaleaks.org>  Tue, 10 Feb 2015 18:57:00 +0100

globaleaks (2.60.59) stable; urgency=medium

  * New stable release

 -- GlobaLeaks software signing key <info@globaleaks.org>  Tue, 10 Feb 2015 14:41:18 +0100

globaleaks (2.60.58) stable; urgency=medium

  * New stable release

 -- GlobaLeaks software signing key <info@globaleaks.org>  Wed, 04 Feb 2015 19:35:05 +0100

globaleaks (2.60.57-0) stable; urgency=medium

  * New stable release

 -- GlobaLeaks software signing key <info@globaleaks.org>  Tue, 03 Feb 2015 13:18:38 +0100

globaleaks (2.60.56-0) stable; urgency=medium

  * New stable release

 -- GlobaLeaks software signing key <info@globaleaks.org>  Tue, 03 Feb 2015 11:48:40 +0100

globaleaks (2.60.55-0) stable; urgency=medium

  * New stable release

 -- GlobaLeaks software signing key <info@globaleaks.org>  Wed, 28 Jan 2015 11:21:44 +0100

globaleaks (2.60.54-0) stable; urgency=medium

  * New stable release

 -- GlobaLeaks software signing key <info@globaleaks.org>  Wed, 28 Jan 2015 00:57:47 +0100

globaleaks (2.60.53-0) stable; urgency=medium

  * New stable release

 -- GlobaLeaks software signing key <info@globaleaks.org>  Mon, 26 Jan 2015 18:18:05 +0100

globaleaks (2.60.52-0) stable; urgency=medium

  * New stable release

 -- GlobaLeaks software signing key <info@globaleaks.org>  Fri, 23 Jan 2015 16:31:13 +0100

globaleaks (2.60.51-0) stable; urgency=medium

  * New stable release

 -- GlobaLeaks software signing key <info@globaleaks.org>  Thu, 22 Jan 2015 19:30:10 +0100

globaleaks (2.60.50) stable; urgency=medium

  * New stable release

 -- GlobaLeaks software signing key <info@globaleaks.org>  Wed, 21 Jan 2015 15:53:25 +0100

globaleaks (2.60.49-0) stable; urgency=medium

  * New stable release

 -- GlobaLeaks software signing key <info@globaleaks.org>  Sun, 18 Jan 2015 16:45:39 +0100

globaleaks (2.60.48-0) stable; urgency=medium

  * New stable release

 -- GlobaLeaks software signing key <info@globaleaks.org>  Tue, 13 Jan 2015 13:26:31 +0100

globaleaks (2.60.47-0) stable; urgency=medium

  * New stable release

 -- GlobaLeaks software signing key <info@globaleaks.org>  Mon, 12 Jan 2015 03:30:49 +0100

globaleaks (2.60.46-0) stable; urgency=medium

  * New stable release

 -- GlobaLeaks software signing key <info@globaleaks.org>  Tue, 06 Jan 2015 01:05:36 +0100

globaleaks (2.60.45-0) stable; urgency=medium

  * New stable release

 -- GlobaLeaks software signing key <info@globaleaks.org>  Tue, 30 Dec 2014 11:03:24 +0100

globaleaks (2.60.44) stable; urgency=medium

  * New stable release

 -- GlobaLeaks software signing key <info@globaleaks.org>  Thu, 25 Dec 2014 00:55:05 +0100

globaleaks (2.60.43) stable; urgency=medium

  * New stable release.

 -- GlobaLeaks software signing key <info@globaleaks.org>  Tue, 23 Dec 2014 19:40:03 +0100

globaleaks (2.60.42) stable; urgency=medium

  * New stable release.
  * debian/:
    + Fix lintian errors in package.
    + Move directory top-level.
  * debian/globaleaks.postinst:
    + Install python dependencies in postinstall script
    + Handle tor configuration (automatic, dull).

 -- GlobaLeaks software signing key <info@globaleaks.org>  Mon, 22 Dec 2014 15:12:48 +0100

globaleaks (2.60.32) stable; urgency=low

  * GlobaLeaks 2.60.32 Release (Added Japanese and Ukrainian)

 -- GlobaLeaks software signing key <info@globaleaks.org>  Wed, 17 Dec 2014 15:19:00 +0002

globaleaks (2.60.31) stable; urgency=low

  * GlobaLeaks 2.60.31 Release (Added Urdu translation 100%, updated French translation)

 -- GlobaLeaks software signing key <info@globaleaks.org>  Tue, 9 Dec 2014 12:39:00 +0002

globaleaks (2.60.30) stable; urgency=low

  * GlobaLeaks 2.60.30 Release (Minor UI fixes)

 -- GlobaLeaks software signing key <info@globaleaks.org>  Thu, 20 Nov 2014 11:04:00 +0002

globaleaks (2.60.29) stable; urgency=low

  * GlobaLeaks 2.60.29 Release (Minor UI fixes)

 -- GlobaLeaks software signing key <info@globaleaks.org>  Fri, 24 Oct 2014 16:20:00 +0002

globaleaks (2.60.28) stable; urgency=low

  * GlobaLeaks 2.60.28 Release (Minor UI fixes)

 -- GlobaLeaks software signing key <info@globaleaks.org>  Wed, 24 Sep 2014 12:21:00 +0002

globaleaks (2.60.27) stable; urgency=low

  * GlobaLeaks 2.60.27 Release (Minor UI fixes)

 -- GlobaLeaks software signing key <info@globaleaks.org>  Thu, 23 Oct 2014 11:43:00 +0002

globaleaks (2.60.26) stable; urgency=low

  * GlobaLeaks 2.60.26 Release (Minor UI fixes)

 -- GlobaLeaks software signing key <info@globaleaks.org>  Wed, 22 Oct 2014 14:50:00 +0002

globaleaks (2.60.25) stable; urgency=low

  * GlobaLeaks 2.60.25 Release (Minor UI fixes)

 -- GlobaLeaks software signing key <info@globaleaks.org>  Wed, 22 Oct 2014 12:39:00 +0002

globaleaks (2.60.24) stable; urgency=low

  * GlobaLeaks 2.60.24 Release (Minor UI fix)

 -- GlobaLeaks software signing key <info@globaleaks.org>  Tue, 14 Oct 2014 01:52:00 +0002

globaleaks (2.60.23) stable; urgency=low

  * GlobaLeaks 2.60.23 Release (Minor UI fix)

 -- GlobaLeaks software signing key <info@globaleaks.org>  Tue, 14 Oct 2014 00:20:00 +0002

globaleaks (2.60.22) stable; urgency=low

  * GlobaLeaks 2.60.22 Release (Minor UI fix)

 -- GlobaLeaks software signing key <info@globaleaks.org>  Mon, 13 Oct 2014 11:20:00 +0002

globaleaks (2.60.21) stable; urgency=low

  * GlobaLeaks 2.60.21 Release (Minor UI fix)

 -- GlobaLeaks software signing key <info@globaleaks.org>  Mon, 06 Oct 2014 15:00:00 +0002

globaleaks (2.60.20) stable; urgency=low

  * GlobaLeaks 2.60.20 Release (Homepage UI refactored)

 -- GlobaLeaks software signing key <info@globaleaks.org>  Mon, 06 Oct 2014 13:30:00 +0002

globaleaks (2.60.19) stable; urgency=low

  * GlobaLeaks 2.60.19 Release (Minor Bugfixing)

 -- GlobaLeaks software signing key <info@globaleaks.org>  Tue, 30 Sep 2014 19:30:00 +0002

globaleaks (2.60.18) stable; urgency=low

  * GlobaLeaks 2.60.18 Release (Minor Bugfixing)

 -- GlobaLeaks software signing key <info@globaleaks.org>  Tue, 30 Sep 2014 17:55:00 +0002

globaleaks (2.60.17) stable; urgency=low

  * GlobaLeaks 2.60.17 Release (Integration fixes)

 -- GlobaLeaks software signing key <info@globaleaks.org>  Fri, 26 Sep 2014 11:30:00 +0002

globaleaks (2.60.16) stable; urgency=low

  * GlobaLeaks 2.60.16 Release (Packaging fixes)

 -- GlobaLeaks software signing key <info@globaleaks.org>  Thu, 25 Sep 2014 19:32:00 +0002

globaleaks (2.60.15) stable; urgency=low

  * GlobaLeaks 2.60.15 Release (Added Chinese translation (100%)!)

 -- GlobaLeaks software signing key <info@globaleaks.org>  Thu, 25 Sep 2014 15:00:00 +0002

globaleaks (2.60.14) stable; urgency=low

  * GlobaLeaks 2.60.14 Release (Restored exception mailing list)

 -- GlobaLeaks software signing key <info@globaleaks.org>  Tue, 26 Aug 2014 01:06:00 +0002

globaleaks (2.60.13) stable; urgency=low

  * GlobaLeaks 2.60.13 Release (Added support for Ubuntu 14.04)

 -- GlobaLeaks software signing key <info@globaleaks.org>  Tue, 29 Jul 2014 23:35:00 +0002

globaleaks (2.60.12) stable; urgency=low

  * GlobaLeaks 2.60.12 Release (UI Fixes)

 -- GlobaLeaks software signing key <info@globaleaks.org>  Tue, 08 Jul 2014 13:25:00 +0002

globaleaks (2.60.11) stable; urgency=low

  * GlobaLeaks 2.60.11 Release (Updated translations)

 -- GlobaLeaks software signing key <info@globaleaks.org>  Thu, 26 Jun 2014 21:06:00 +0002

globaleaks (2.60.10) stable; urgency=low

  * GlobaLeaks 2.60.10 Release (Added Turkish! 100%)

 -- GlobaLeaks software signing key <info@globaleaks.org>  Mon, 23 Jun 2014 13:06:00 +0002

globaleaks (2.60.9) stable; urgency=low

  * GlobaLeaks 2.60.9 Release (Added Norwegian 100%)

 -- GlobaLeaks software signing key <info@globaleaks.org>  Thu, 12 Jun 2014 12:47:00 +0002

globaleaks (2.60.8) stable; urgency=low

  * GlobaLeaks 2.60.8 Release (Added Latvian 100%)

 -- GlobaLeaks software signing key <info@globaleaks.org>  Thu, 12 Jun 2014 12:47:00 +0002

globaleaks (2.60.7) stable; urgency=low

  * GlobaLeaks 2.60.7 Release (Minor Fixes, Updated Translations)

 -- GlobaLeaks software signing key <info@globaleaks.org>  Mon, 9 Jun 2014 12:47:00 +0002

globaleaks (2.60.6) stable; urgency=low

  * GlobaLeaks 2.60.6 Release (Added Catalan and Thai)

 -- GlobaLeaks software signing key <info@globaleaks.org>  Tue, 20 May 2014 19:40:00 +0002

globaleaks (2.60.5) stable; urgency=low

  * GlobaLeaks 2.60.5 Release (Added Polish 100% and Greek 100%)

 -- GlobaLeaks software signing key <info@globaleaks.org>  Mon, 12 May 2014 20:12:00 +0002

globaleaks (2.60.4) stable; urgency=low

  * GlobaLeaks 2.60.4 Release (Fixed a bug in authentication)

 -- GlobaLeaks software signing key <info@globaleaks.org>  Mon, 28 Apr 2014 15:20:00 +0002

globaleaks (2.60.3) stable; urgency=low

  * GlobaLeaks 2.60.3 Release (Updated Mail Templates)

 -- GlobaLeaks software signing key <info@globaleaks.org>  Mon, 28 Apr 2014 00:16:00 +0002

globaleaks (2.60.2) stable; urgency=low

  * GlobaLeaks 2.60.2 Release (Updated Translations, Reverted Angular Version)

 -- GlobaLeaks software signing key <info@globaleaks.org>  Sun, 27 Apr 2014 15:24:00 +0002

globaleaks (2.60.1) stable; urgency=low

  * GlobaLeaks 2.60.1 Release (Packaging Fixes)

 -- GlobaLeaks software signing key <info@globaleaks.org>  Tue, 22 Apr 2014 14:41:00 +0002

globaleaks (2.60) stable; urgency=low

  * GlobaLeaks 2.60 Release (Security Fixes)

 -- GlobaLeaks software signing key <info@globaleaks.org>  Tue, 22 Apr 2014 02:00:00 +0002

globaleaks (2.54.16) stable; urgency=low

  * GlobaLeaks 2.54.16 Release (Minor Bugfix, Added Croatian 72%, Added Portuguese (Portugal) 55%)

 -- GlobaLeaks software signing key <info@globaleaks.org>  Sun, 6 Apr 2014 20:18:00 +0002

globaleaks (2.54.15) stable; urgency=low

  * GlobaLeaks 2.54.15 Release (Added support for Swedish)

 -- GlobaLeaks software signing key <info@globaleaks.org>  Mon, 31 Mar 2014 12:51:00 +0002

globaleaks (2.54.14) stable; urgency=low

  * GlobaLeaks 2.54.14 Release (Updated Translations on adopter request)

 -- GlobaLeaks software signing key <info@globaleaks.org>  Thu, 28 Mar 2014 10:11:00 +0002

globaleaks (2.54.13) stable; urgency=low

  * GlobaLeaks 2.54.13 Release (Packaging fixes)

 -- GlobaLeaks software signing key <info@globaleaks.org>  Thu, 27 Mar 2014 23:54:00 +0002

globaleaks (2.54.12) stable; urgency=low

  * GlobaLeaks 2.54.12 Release (Migration fixes)

 -- GlobaLeaks software signing key <info@globaleaks.org>  Thu, 27 Mar 2014 23:30:00 +0002

globaleaks (2.54.11) stable; urgency=low

  * GlobaLeaks 2.54.11 Release (Packaging fixes)

 -- GlobaLeaks software signing key <info@globaleaks.org>  Thu, 27 Mar 2014 14:11:00 +0002

globaleaks (2.54.10) stable; urgency=low

  * GlobaLeaks 2.54.10 Release (RTL fixes)

 -- GlobaLeaks software signing key <info@globaleaks.org>  Thu, 27 Mar 2014 13:59:00 +0002

globaleaks (2.54.9) stable; urgency=low

  * GlobaLeaks 2.54.9 Release (RTL fixes)

 -- GlobaLeaks software signing key <info@globaleaks.org>  Thu, 27 Mar 2014 09:37:00 +0002

globaleaks (2.54.8) stable; urgency=low

  * GlobaLeaks 2.54.8 Release (Minor Fixes)

 -- GlobaLeaks software signing key <info@globaleaks.org>  Sun, 23 Mar 2014 00:22:00 +0002

globaleaks (2.54.7) stable; urgency=low

  * GlobaLeaks 2.54.7 Release (Added support for Slovack!)

 -- GlobaLeaks software signing key <info@globaleaks.org>  Sat, 22 Mar 2014 00:53:00 +0002

globaleaks (2.54.6) stable; urgency=low

  * GlobaLeaks 2.54.6 Release (Added support to Arabic in RTL!)

 -- GlobaLeaks software signing key <info@globaleaks.org>  Wed, 19 Mar 2014 00:43:00 +0002

globaleaks (2.54.5) stable; urgency=low

  * GlobaLeaks 2.54.5 Release (Minor Usability Fixes)

 -- GlobaLeaks software signing key <info@globaleaks.org>  Tue, 18 Mar 2014 17:43:00 +0002

globaleaks (2.54.4) stable; urgency=low

  * GlobaLeaks 2.54.4 Release (Minor Usability Fixes)

 -- GlobaLeaks software signing key <info@globaleaks.org>  Thu, 13 Mar 2014 15:37:00 +0002

globaleaks (2.54.3) stable; urgency=low

  * GlobaLeaks 2.54.3 Release (Minor Fixes)

 -- GlobaLeaks software signing key <info@globaleaks.org>  Tue, 04 Mar 2014 16:16:00 +0002

globaleaks (2.54.2) stable; urgency=low

  * GlobaLeaks 2.54.2 Release (Minor Fixes)

 -- GlobaLeaks software signing key <info@globaleaks.org>  Fri, 28 Feb 2014 16:38:00 +0002

globaleaks (2.54.1) stable; urgency=low

  * GlobaLeaks 2.54.1 Release (Minor Fixes)

 -- GlobaLeaks software signing key <info@globaleaks.org>  Thu, 27 Feb 2014 17:40:00 +0002

globaleaks (2.54) stable; urgency=low

  * GlobaLeaks 2.54 Release

 -- GlobaLeaks software signing key <info@globaleaks.org>  Mon, 24 Feb 2014 11:28:00 +0002

globaleaks (2.52.3) stable; urgency=low

  * GlobaLeaks 2.52.3 Release (Minor Fixes)

 -- GlobaLeaks software signing key <info@globaleaks.org>  Thu, 30 Jan 2014 16:33:00 +0002

globaleaks (2.52.2) stable; urgency=low

  * GlobaLeaks 2.52.2 Release (AngularJs updated to 1.2.10)

 -- GlobaLeaks software signing key <info@globaleaks.org>  Sun, 26 Jan 2014 16:33:00 +0002

globaleaks (2.52.1) stable; urgency=low

  * GlobaLeaks 2.52.1 Release (Packaging Fixes, Translations Updated)

 -- GlobaLeaks software signing key <info@globaleaks.org>  Fri, 24 Jan 2014 12:33:00 +0002

globaleaks (2.52) stable; urgency=low

  * GlobaLeaks 2.52 Release

 -- GlobaLeaks software signing key <info@globaleaks.org>  Fri, 24 Jan 2014 00:00:00 +0002

globaleaks (2.50.8) stable; urgency=low

  * GlobaLeaks 2.50.8 Release (Minor UI Fixes)

 -- GlobaLeaks software signing key <info@globaleaks.org>  Sun, 22 Dec 2013 15:40:59 +0002

globaleaks (2.50.7) stable; urgency=low

  * GlobaLeaks 2.50.7 Release (German Translation now at 100%, thanks to an adopter effort)

 -- GlobaLeaks software signing key <info@globaleaks.org>  Thu, 19 Dec 2013 22:50:59 +0002

globaleaks (2.50.6) stable; urgency=low

  * GlobaLeaks 2.50.6 Release (Re-Added German Translation, now at 90%, thanks to an adopter effort)

 -- GlobaLeaks software signing key <info@globaleaks.org>  Tue, 19 Dec 2013 09:18:59 +0002

globaleaks (2.50.5) stable; urgency=low

  * GlobaLeaks 2.50.5 Release (Minor UI Fixes)

 -- GlobaLeaks software signing key <info@globaleaks.org>  Tue, 17 Dec 2013 19:13:59 +0002

globaleaks (2.50.4) stable; urgency=low

  * GlobaLeaks 2.50.4 Release (Minor UI Fixes)

 -- GlobaLeaks software signing key <info@globaleaks.org>  Tue, 17 Dec 2013 09:39:59 +0002

globaleaks (2.50.3) stable; urgency=low

  * GlobaLeaks 2.50.3 Release (Minor UI Fixes)

 -- GlobaLeaks software signing key <info@globaleaks.org>  Mon, 16 Dec 2013 20:07:59 +0002

globaleaks (2.50.2) stable; urgency=low

  * GlobaLeaks 2.50.2 Release (Minor UI Fixes)

 -- GlobaLeaks software signing key <info@globaleaks.org>  Mon, 16 Dec 2013 19:46:59 +0002

globaleaks (2.50.1) stable; urgency=low

  * GlobaLeaks 2.50.1 Release (Updated Translations)

 -- GlobaLeaks software signing key <info@globaleaks.org>  Fri, 13 Dec 2013 19:32:59 +0002

globaleaks (2.50.0) stable; urgency=low

  * GlobaLeaks 2.50.0 Release (2.40 + 1 = 2.50 ¹²³)

 -- GlobaLeaks software signing key <info@globaleaks.org>  Fri, 13 Dec 2013 16:38:59 +0002

globaleaks (2.40.0) stable; urgency=low

  * GlobaLeaks 2.40.0 Release (Greatest release of all time ¹²³)

 -- GlobaLeaks software signing key <info@globaleaks.org>  Fri, 13 Dec 2013 16:55:59 +0002

globaleaks (2.30.1) stable; urgency=low

  * GlobaLeaks 2.30.1 Release (Minor UI fixes)

 -- GlobaLeaks software signing key <info@globaleaks.org>  Sun, 08 Dec 2013 16:55:59 +0002

globaleaks (2.30) stable; urgency=low

  * GlobaLeaks 2.30 Release

 -- GlobaLeaks software signing key <info@globaleaks.org>  Thu, 05 Dec 2013 16:55:59 +0002

globaleaks (2.29.9-0) stable; urgency=low

  * GlobaLeaks 2.29.9 Release (Pre 2.30: UI Fixes)

 -- GlobaLeaks software signing key <info@globaleaks.org>  Thu, 05 Dec 2013 16:34:59 +0002

globaleaks (2.29.8-0) stable; urgency=low

  * GlobaLeaks 2.29.8 Release (Pre 2.30: UI Fixes)

 -- GlobaLeaks software signing key <info@globaleaks.org>  Tue, 03 Dec 2013 15:10:59 +0002

globaleaks (2.29.7-0) stable; urgency=low

  * GlobaLeaks 2.29.7 Release (Pre 2.30: UI Fixes)

 -- GlobaLeaks software signing key <info@globaleaks.org>  Tue, 03 Dec 2013 12:25:59 +0002

globaleaks (2.29.6-0) stable; urgency=low

  * GlobaLeaks 2.29.6 Release (Pre 2.30: UI Fixes)

 -- GlobaLeaks software signing key <info@globaleaks.org>  Tue, 03 Dec 2013 11:59:59 +0002

globaleaks (2.29.5-0) stable; urgency=low

  * GlobaLeaks 2.29.5 Release (Pre 2.30: UI Fixes)

 -- GlobaLeaks software signing key <info@globaleaks.org>  Mon, 02 Dec 2013 16:17:59 +0002

globaleaks (2.29.4-0) stable; urgency=low

  * GlobaLeaks 2.29.4 Release (Pre 2.30: Packaging Fixes)

 -- GlobaLeaks software signing key <info@globaleaks.org>  Mon, 02 Dec 2013 10:20:59 +0002

globaleaks (2.29.3-0) stable; urgency=low

  * GlobaLeaks 2.29.3 Release (Pre 2.30: Packaging Fixes)

 -- GlobaLeaks software signing key <info@globaleaks.org>  Sun, 01 Dec 2013 21:28:59 +0002

globaleaks (2.29.2-0) stable; urgency=low

  * GlobaLeaks 2.29.2 Release (Pre 2.30: Packaging Fixes)

 -- GlobaLeaks software signing key <info@globaleaks.org>  Sun, 01 Dec 2013 19:08:59 +0002

globaleaks (2.29.1-0) stable; urgency=low

  * GlobaLeaks 2.29.1 Release (Pre 2.30: Packaging Fixes)

 -- GlobaLeaks software signing key <info@globaleaks.org>  Sun, 01 Dec 2013 17:04:59 +0002

globaleaks (2.29-0) stable; urgency=low

  * GlobaLeaks 2.29 Release (Pre 2.30: Various Fixes and Improvements)

 -- GlobaLeaks software signing key <info@globaleaks.org>  Fri, 29 Nov 2013 18:00:59 +0002

globaleaks (2.28.9-0) stable; urgency=low

  * GlobaLeaks 2.28.9 Release (UI fixes)

 -- GlobaLeaks software signing key <info@globaleaks.org>  Tue, 05 Nov 2013 19:43:59 +0002

globaleaks (2.28.8-0) stable; urgency=low

  * GlobaLeaks 2.28.8 Release (UI fixes)

 -- GlobaLeaks software signing key <info@globaleaks.org>  Tue, 05 Nov 2013 17:40:59 +0002

globaleaks (2.28.7-0) stable; urgency=low

  * GlobaLeaks 2.28.7 Release (UI fixes)

 -- GlobaLeaks software signing key <info@globaleaks.org>  Tue, 05 Nov 2013 09:36:59 +0002

globaleaks (2.28.6-0) stable; urgency=low

  * GlobaLeaks 2.28.6 Release (Updated Vietnamese Translation)

 -- GlobaLeaks software signing key <info@globaleaks.org>  Tue, 05 Nov 2013 02:14:59 +0002

globaleaks (2.28.5-0) stable; urgency=low

  * GlobaLeaks 2.28.5 Release (Added Bulgarian Translation)

 -- GlobaLeaks software signing key <info@globaleaks.org>  Mon, 04 Nov 2013 18:32:59 +0002

globaleaks (2.28.4-0) stable; urgency=low

  * GlobaLeaks 2.28.4 Release (Misc Fixes)

 -- GlobaLeaks software signing key <info@globaleaks.org>  Mon, 04 Nov 2013 10:19:59 +0002

globaleaks (2.28.3-0) stable; urgency=low

  * GlobaLeaks 2.28.3 Release (Misc Fixes)

 -- GlobaLeaks software signing key <info@globaleaks.org>  Mon, 04 Nov 2013 00:50:59 +0002

globaleaks (2.28.2-0) stable; urgency=low

  * GlobaLeaks 2.28.2 Release (Packaging Fixes)

 -- GlobaLeaks software signing key <info@globaleaks.org>  Sun, 03 Nov 2013 09:23:59 +0002

globaleaks (2.28.1-0) stable; urgency=low

  * GlobaLeaks 2.28.1 Release (Packaging Fixes)

 -- GlobaLeaks software signing key <info@globaleaks.org>  Sat, 02 Nov 2013 11:36:59 +0002

globaleaks (2.28-0) stable; urgency=low

  * GlobaLeaks 2.28 Release (Packaging Fixes)

 -- GlobaLeaks software signing key <info@globaleaks.org>  Sat, 02 Nov 2013 11:19:59 +0002

globaleaks (2.27.25-0) stable; urgency=low

  * GlobaLeaks 2.27.25 Release (JS Optimized, Minor Fixes, Translations Updates)

 -- GlobaLeaks software signing key <info@globaleaks.org>  Sat, 02 Nov 2013 11:07:59 +0002

globaleaks (2.27.24-0) stable; urgency=low

  * GlobaLeaks 2.27.24 Release (Style Corrections)

 -- GlobaLeaks software signing key <info@globaleaks.org>  Sat, 26 Oct 2013 11:23:59 +0002

globaleaks (2.27.23-0) stable; urgency=low

  * GlobaLeaks 2.27.23 Release (Translations Updates)

 -- GlobaLeaks software signing key <info@globaleaks.org>  Sat, 26 Oct 2013 10:17:59 +0002

globaleaks (2.27.22-0) stable; urgency=low

  * GlobaLeaks 2.27.22 Release (first step of GLClient customization refactoring)

 -- GlobaLeaks software signing key <info@globaleaks.org>  Fri, 25 Oct 2013 19:00:59 +0002

globaleaks (2.27.21-0) stable; urgency=low

  * GlobaLeaks 2.27.21 Release (Translations Updates)

 -- GlobaLeaks software signing key <info@globaleaks.org>  Thu, 24 Oct 2013 23:13:59 +0002

globaleaks (2.27.20-0) stable; urgency=low

  * GlobaLeaks 2.27.20 Release (style corrections)

 -- GlobaLeaks software signing key <info@globaleaks.org>  Thu, 24 Oct 2013 01:20:59 +0002

globaleaks (2.27.19-0) stable; urgency=low

  * GlobaLeaks 2.27.19 Release (style corrections)

 -- GlobaLeaks software signing key <info@globaleaks.org>  Sun, 20 Oct 2013 23:34:59 +0002

globaleaks (2.27.18-0) stable; urgency=low

  * GlobaLeaks 2.27.18 Release (bootstrap framework updated to version 3.0.0)

 -- GlobaLeaks software signing key <info@globaleaks.org>  Sun, 20 Oct 2013 21:54:59 +0002

globaleaks (2.27.17-0) stable; urgency=low

  * GlobaLeaks 2.27.17 Release (Python code corrections thans to pycharm analysis)

 -- GlobaLeaks software signing key <info@globaleaks.org>  Fri, 11 Oct 2013 22:25:59 +0002

globaleaks (2.27.16-0) stable; urgency=low

  * GlobaLeaks 2.27.16 Release (Fixed some bugs in Internationalization)

 -- GlobaLeaks software signing key <info@globaleaks.org>  Fri, 11 Oct 2013 19:18:59 +0002

globaleaks (2.27.15-0) stable; urgency=low

  * GlobaLeaks 2.27.15 Release (Translations Updated, GLCLient optimized)

 -- GlobaLeaks software signing key <info@globaleaks.org>  Fri, 11 Oct 2013 16:00:59 +0002

globaleaks (2.27.14-0) stable; urgency=low

  * GlobaLeaks 2.27.14 Release (Minor fixes)

 -- GlobaLeaks software signing key <info@globaleaks.org>  Sun, 06 Oct 2013 20:48:59 +0002

globaleaks (2.27.13-0) stable; urgency=low

  * GlobaLeaks 2.27.13 Release (Packaging fixes)

 -- GlobaLeaks software signing key <info@globaleaks.org>  Sun, 06 Oct 2013 12:36:59 +0002

globaleaks (2.27.12-0) stable; urgency=low

  * GlobaLeaks 2.27.12 Release (Various bugfixing)

 -- GlobaLeaks software signing key <info@globaleaks.org>  Sun, 06 Oct 2013 12:02:59 +0002

globaleaks (2.27.11-0) stable; urgency=low

  * GlobaLeaks 2.27.11 Release (Performance fixes)

 -- GlobaLeaks software signing key <info@globaleaks.org>  Fri, 27 Sep 2013 00:15:59 +0002

globaleaks (2.27.10-0) stable; urgency=low

  * GlobaLeaks 2.27.10 Release (Italian Translation Updated due to an adopter request)

 -- GlobaLeaks software signing key <info@globaleaks.org>  Thu, 26 Sep 2013 23:31:59 +0002

globaleaks (2.27.9-0) stable; urgency=low

  * GlobaLeaks 2.27.9 Release (Italian Translation Updated due to an adopter request)

 -- GlobaLeaks software signing key <info@globaleaks.org>  Fri, 20 Sep 2013 00:20:59 +0002

globaleaks (2.27.8-0) stable; urgency=low

  * GlobaLeaks 2.27.8 Release (Network Sandboxing Fixes)

 -- GlobaLeaks software signing key <info@globaleaks.org>  Thu, 19 Sep 2013 18:26:59 +0002

globaleaks (2.27.7-0) stable; urgency=low

  * GlobaLeaks 2.27.7 Release (Minor Fix)

 -- GlobaLeaks software signing key <info@globaleaks.org>  Thu, 19 Sep 2013 17:47:59 +0002

globaleaks (2.27.6-0) stable; urgency=low

  * GlobaLeaks 2.27.6 Release (Serbian Translation Updated due to an adopter request)

 -- GlobaLeaks software signing key <info@globaleaks.org>  Thu, 19 Sep 2013 17:09:59 +0002

globaleaks (2.27.5-0) stable; urgency=low

  * GlobaLeaks 2.27.5 Release (Minor Fix)

 -- GlobaLeaks software signing key <info@globaleaks.org>  Thu, 19 Sep 2013 13:05:59 +0002

globaleaks (2.27.4-0) stable; urgency=low

  * GlobaLeaks 2.27.4 Release (Translations Updates, Serbian + German Translation added)

 -- GlobaLeaks software signing key <info@globaleaks.org>  Thu, 19 Sep 2013 11:10:59 +0002

globaleaks (2.27.3-0) stable; urgency=low

  * GlobaLeaks 2.27.3 Release (Autostart fixes)

 -- GlobaLeaks software signing key <info@globaleaks.org>  Sun, 14 Sep 2013 00:05:59 +0002

globaleaks (2.27.2-0) stable; urgency=low

  * GlobaLeaks 2.27.2 Release (Autostart fixes, minor bugfixing)

 -- GlobaLeaks software signing key <info@globaleaks.org>  Fri, 13 Sep 2013 22:39:59 +0002

globaleaks (2.27.1-0) stable; urgency=low

  * GlobaLeaks 2.27.1 Release (Memory leak fix, Czech Translation added)

 -- GlobaLeaks software signing key <info@globaleaks.org>  Tue, 10 Sep 2013 11:17:59 +0002

globaleaks (2.27-0) stable; urgency=low

  * GlobaLeaks 2.27 Release

 -- GlobaLeaks software signing key <info@globaleaks.org>  Mon, 9 Sep 2013 01:48:59 +0002

globaleaks (2.26-0) stable; urgency=low

  * GlobaLeaks 2.26 Release

 -- GlobaLeaks software signing key <info@globaleaks.org>  Mon, 9 Sep 2013 00:54:59 +0002

globaleaks (2.25.1-0) stable; urgency=low

  * GlobaLeaks 2.25.1 Release

 -- GlobaLeaks software signing key <info@globaleaks.org>  Sun, 8 Sep 2013 23:56:59 +0002

globaleaks (2.25-0) stable; urgency=low

  * GlobaLeaks 2.25 Release

 -- GlobaLeaks software signing key <info@globaleaks.org>  Sun, 8 Sep 2013 22:32:59 +0002

globaleaks (2.24.22.1) stable; urgency=low

  * GlobaLeaks 2.24.22.1 Release

 -- GlobaLeaks software signing key <info@globaleaks.org>  Sun, 8 Sep 2013 01:59:59 +0002

globaleaks (2.24.22) stable; urgency=low

  * GlobaLeaks 2.24.22 Release

 -- GlobaLeaks software signing key <info@globaleaks.org>  Sun, 8 Sep 2013 01:30:59 +0002

globaleaks (2.24.21.1) stable; urgency=low

  * GlobaLeaks 2.24.21.1 Release

 -- GlobaLeaks software signing key <info@globaleaks.org>  Sat, 7 Sep 2013 22:30:59 +0002

globaleaks (2.24.21) stable; urgency=low

  * GlobaLeaks 2.24.21 Release

 -- GlobaLeaks software signing key <info@globaleaks.org>  Sat, 7 Sep 2013 12:54:59 +0002

globaleaks (2.24.20) stable; urgency=low

  * GlobaLeaks 2.24.20 Release

 -- GlobaLeaks software signing key <info@globaleaks.org>  Fri, 6 Sep 2013 19:07:59 +0002

globaleaks (2.24.19) stable; urgency=low

  * GlobaLeaks 2.24.19 Release

 -- GlobaLeaks software signing key <info@globaleaks.org>  Fri, 6 Sep 2013 18:07:59 +0002

globaleaks (2.24.18) stable; urgency=low

  * GlobaLeaks 2.24.18 Release (Translations Updates)

 -- GlobaLeaks software signing key <info@globaleaks.org>  Fri, 6 Sep 2013 11:26:59 +0002

globaleaks (2.24.17) stable; urgency=low

  * GlobaLeaks 2.24.17 Release (Packaging fixes)

 -- GlobaLeaks software signing key <info@globaleaks.org>  Wed, 5 Sep 2013 13:59:59 +0002

globaleaks (2.24.16) stable; urgency=low

  * GlobaLeaks 2.24.16 Release (Packaging fixes)

 -- GlobaLeaks software signing key <info@globaleaks.org>  Wed, 4 Sep 2013 23:59:59 +0002

globaleaks (2.24.15) stable; urgency=low

  * GlobaLeaks 2.24.15 Release (Packaging fixes)

 -- GlobaLeaks software signing key <info@globaleaks.org>  Wed, 4 Sep 2013 23:14:42 +0002

globaleaks (2.24.14.1-0) stable; urgency=low

  * GlobaLeaks 2.24.14.1 Release (Packaging fixes)

 -- GlobaLeaks software signing key <info@globaleaks.org>  Wed, 4 Sep 2013 16:14:42 +0002

globaleaks (2.24.14-0) stable; urgency=low

  * GlobaLeaks 2.24.14 Release (Packaging fixes)

 -- GlobaLeaks software signing key <info@globaleaks.org>  Wed, 4 Sep 2013 14:01:42 +0002

globaleaks (2.24.13.1-0) stable; urgency=low

  * GlobaLeaks 2.24.13.1 Release (Packaging fixes)

 -- GlobaLeaks software signing key <info@globaleaks.org>  Wed, 4 Sep 2013 12:14:42 +0002

globaleaks (2.24.13-0) stable; urgency=low

  * GlobaLeaks 2.24.13 Release

 -- GlobaLeaks software signing key <info@globaleaks.org>  Wed, 4 Sep 2013 11:09:42 +0002

globaleaks (2.24.12.1-0) stable; urgency=low

  * GlobaLeaks 2.24.12.1 Release
  * Includes fix for glclient-build

 -- GlobaLeaks software signing key <info@globaleaks.org>  Fri, 30 Aug 2013 17:24:42 +0002

globaleaks (2.24.12-0) stable; urgency=low

  * GlobaLeaks 2.24.12 Release

 -- GlobaLeaks software signing key <info@globaleaks.org>  Fri, 30 Aug 2013 14:44:42 +0002

globaleaks (2.24.11-0) stable; urgency=low

  * GlobaLeaks 2.24.11 Release

 -- GlobaLeaks software signing key <info@globaleaks.org>  Fri, 30 Aug 2013 14:24:42 +0002

globaleaks (2.24.10-0) stable; urgency=low

  * GlobaLeaks 2.24.10 Release

 -- GlobaLeaks software signing key <info@globaleaks.org>  Sun, 18 Aug 2013 02:37:42 +0002

globaleaks (2.24.9-0) stable; urgency=low

  * GlobaLeaks 2.24.9 Release

 -- GlobaLeaks software signing key <info@globaleaks.org>  Sun, 18 Aug 2013 02:37:42 +0002

globaleaks (2.24.8-0) stable; urgency=low

  * GlobaLeaks 2.24.8 Release

 -- GlobaLeaks software signing key <info@globaleaks.org>  Fri, 15 Aug 2013 04:00:42 +0002

globaleaks (2.24.7-0) stable; urgency=low

  * GlobaLeaks 2.24.7 Release

 -- GlobaLeaks software signing key <info@globaleaks.org>  Fri, 15 Aug 2013 03:50:42 +0002

globaleaks (2.24.6-0) stable; urgency=low

  * GlobaLeaks 2.24.6 Release

 -- GlobaLeaks software signing key <info@globaleaks.org>  Fri, 15 Aug 2013 03:38:42 +0002

globaleaks (2.24.5-0) stable; urgency=low

  * GlobaLeaks 2.24.5 Release

 -- GlobaLeaks software signing key <info@globaleaks.org>  Thu, 15 Aug 2013 01:32:42 +0002

globaleaks (2.24.4-0) stable; urgency=low

  * GlobaLeaks 2.24.4 Release

 -- GlobaLeaks software signing key <info@globaleaks.org>  Thu, 15 Aug 2013 01:09:42 +0002

globaleaks (2.24.3-0) stable; urgency=low

  * GlobaLeaks 2.24.3 Release

 -- GlobaLeaks software signing key <info@globaleaks.org>  Wed, 14 Aug 2013 23:47:42 +0002

globaleaks (2.24.2-0) stable; urgency=low

  * GlobaLeaks 2.24.2 Release

 -- GlobaLeaks software signing key <info@globaleaks.org>  Sun, 11 Aug 2013 21:14:42 +0002

globaleaks (2.24.1.2-0) stable; urgency=low

  * GlobaLeaks 2.24.1.2 Release

 -- GlobaLeaks software signing key <info@globaleaks.org>  Sun, 11 Aug 2013 19:14:42 +0002

globaleaks (2.24.1.1-0) stable; urgency=low

  * GlobaLeaks 2.24.1.1 Release

 -- GlobaLeaks software signing key <info@globaleaks.org>  Sun, 11 Aug 2013 18:14:42 +0002

globaleaks (2.24.1-0) stable; urgency=low

  * GlobaLeaks 2.24.1 Release

 -- GlobaLeaks software signing key <info@globaleaks.org>  Sun, 11 Aug 2013 18:10:42 +0002

globaleaks (2.24.0-0) stable; urgency=low

  * GlobaLeaks 2.24.0 Release

 -- GlobaLeaks software signing key <info@globaleaks.org>  Sun, 11 Aug 2013 16:10:42 +0002

globaleaks (2.23.14-0) stable; urgency=low

  * GlobaLeaks Alpha - Seeding

 -- GlobaLeaks software signing key <info@globaleaks.org>  Fri, 9 Aug 2013 16:10:42 +0002

globaleaks (2.23.13-0) stable; urgency=low

  * GlobaLeaks Alpha - Add support for decoy traffic

 -- GlobaLeaks software signing key <info@globaleaks.org>  Fri, 9 Aug 2013 15:50:42 +0002

globaleaks (2.23.12.3-0) stable; urgency=low

  * GlobaLeaks Alpha - Fixed debian packaging

 -- GlobaLeaks software signing key <info@globaleaks.org>  Fri, 9 Aug 2013 14:50:42 +0002

globaleaks (2.23.12.2-0) stable; urgency=low

  * GlobaLeaks Alpha - Add support for building custom GLClient

 -- GlobaLeaks software signing key <info@globaleaks.org>  Fri, 9 Aug 2013 11:15:42 +0002

globaleaks (2.23.12.1-0) stable; urgency=low

  * GlobaLeaks Alpha - Testing out debian support

 -- GlobaLeaks software signing key <info@globaleaks.org>  Thu, 8 Aug 2013 16:15:42 +0002

globaleaks (2.23.12-0) stable; urgency=low

  * GlobaLeaks Alpha - GPG Included, Bugfixes, Lanaguages

 -- GlobaLeaks software signing key <info@globaleaks.org>  Sun, 28 Jul 2013 15:15:42 +0002

globaleaks (2.23.11-0) stable; urgency=low

  * GlobaLeaks Alpha - Packaging bugfix

 -- GlobaLeaks software signing key <info@globaleaks.org>  Sun, 12 Jul 2013 15:15:42 +0002

globaleaks (2.23.10-0) stable; urgency=low

  * GlobaLeaks Alpha - Various bugfix

 -- GlobaLeaks software signing key <info@globaleaks.org>  Sat, 11 Jul 2013 23:15:42 +0002

globaleaks (2.23.9-0) stable; urgency=low

  * GlobaLeaks Alpha - Various bugfix

 -- GlobaLeaks software signing key <info@globaleaks.org>  Sat, 11 Jul 2013 20:56:42 +0002

globaleaks (2.23.8-0) stable; urgency=low

  * GlobaLeaks Alpha - Packaging fix

 -- GlobaLeaks software signing key <info@globaleaks.org>  Mon, 08 Jul 2013 18:43:42 +0002

globaleaks (2.23.7-0) stable; urgency=low

  * GlobaLeaks Alpha - Various bugfix, Added Vietnamese Translation

 -- GlobaLeaks software signing key <info@globaleaks.org>  Mon, 08 Jul 2013 15:43:42 +0002

globaleaks (2.23.6-0) stable; urgency=low

  * GlobaLeaks Alpha - Various bugfix

 -- GlobaLeaks software signing key <info@globaleaks.org>  Fri, 05 Jul 2013 19:47:42 +0002

globaleaks (2.23.5-0) stable; urgency=low

  * GlobaLeaks Alpha - Various bugfix

 -- GlobaLeaks software signing key <info@globaleaks.org>  Fri, 05 Jul 2013 19:27:42 +0002

globaleaks (2.23.4-0) stable; urgency=high

  * GlobaLeaks Alpha - Various bugfix

 -- GlobaLeaks software signing key <info@globaleaks.org>  Fri, 05 Jul 2013 18:49:42 +0002

globaleaks (2.23.3-0) stable; urgency=high

  * GlobaLeaks Alpha - Various bugfix

 -- GlobaLeaks software signing key <info@globaleaks.org>  Fri, 05 Jul 2013 18:39:42 +0002

globaleaks (2.23.2-0) stable; urgency=high

  * GlobaLeaks Alpha - Various bugfix, Updated Translations

 -- GlobaLeaks software signing key <info@globaleaks.org>  Fri, 05 Jul 2013 17:45:42 +0002

globaleaks (2.23.1-0) stable; urgency=high

  * GlobaLeaks Alpha - Full support for it, nl, vi

 -- GlobaLeaks software signing key <info@globaleaks.org>  Sun, 30 Jun 2013 16:05:42 +0002

globaleaks (2.23-0) stable; urgency=high

  * GlobaLeaks Alpha - Supported languages

 -- GlobaLeaks software signing key <info@globaleaks.org>  Sat, 29 Jun 2013 02:05:42 +0002

globaleaks (0.2.0.21-2) stable; urgency=high

  * GlobaLeaks Alpha - Various bugfix, UI enhancement, advanced settings

 -- GlobaLeaks software signing key <info@globaleaks.org>  Mon, 24 Jun 2013 18:54:05 +0002

globaleaks (0.2.0.20-2) stable; urgency=high

  * GlobaLeaks Alpha - Security fixes, Database migration

 -- GlobaLeaks software signing key <info@globaleaks.org>  Mon, 17 Jun 2013 16:54:05 +0002

globaleaks (0.2.0.19-2) stable; urgency=low

  * Globaleaks Alpha - Misc additions (Internationalization, Apparmor Profile, Comfort Loader)

 -- GlobaLeaks software signing key <info@globaleaks.org>  Fri, 31 May 2013 15:25:42 +0002

globaleaks (0.2.0.18-2) stable; urgency=low

  * Globaleaks Alpha - Misc fixes

 -- GlobaLeaks software signing key <info@globaleaks.org>  Fri, 24 May 2013 09:33:42 +0002

globaleaks (0.2.0.17-2) stable; urgency=low

  * Globaleaks Alpha - Packaging fixes

 -- GlobaLeaks software signing key <info@globaleaks.org>  Wed, 22 May 2013 22:33:42 +0002

globaleaks (0.2.0.16-2) stable; urgency=low

  * Globaleaks Alpha - Mix fixes

 -- GlobaLeaks software signing key <info@globaleaks.org>  Wed, 22 May 2013 22:18:42 +0002

globaleaks (0.2.0.15-2) stable; urgency=low

  * Globaleaks Alpha - Packaging fixes

 -- GlobaLeaks software signing key <info@globaleaks.org>  Wed, 22 May 2013 20:52:42 +0002

globaleaks (0.2.0.14-2) stable; urgency=low

  * Globaleaks Alpha - Packaging fixes

 -- GlobaLeaks software signing key <info@globaleaks.org>  Wed, 22 May 2013 17:36:42 +0002

globaleaks (0.2.0.13-2) stable; urgency=low

  * Globaleaks Alpha - Packaging fixes

 -- GlobaLeaks software signing key <info@globaleaks.org>  Wed, 22 May 2013 14:57:42 +0002

globaleaks (0.2.0.12-2) stable; urgency=low

  * Globaleaks Alpha - Password strength and exception with versioning

 -- GlobaLeaks software signing key <info@globaleaks.org>  Wed, 22 May 2013 13:00:42 +0002

globaleaks (0.2.0.11-2) stable; urgency=low

  * Globaleaks Alpha - Misc fixes

 -- GlobaLeaks software signing key <info@globaleaks.org>  Mon, 21 May 2013 11:00:42 +0002

globaleaks (0.2.0.10-2) stable; urgency=low

  * Globaleaks Alpha - Fixed files cleaning and URL notification.

 -- GlobaLeaks software signing key <info@globaleaks.org>  Mon, 21 May 2013 10:00:42 +0002

globaleaks (0.2.0.9-2) stable; urgency=low

  * Globaleaks Alpha - File Notification fixed, Storm foreign keys support enabled.

 -- GlobaLeaks software signing key <info@globaleaks.org>  Fri, 17 May 2013 10:00:42 +0002

globaleaks (0.2.0.8-2) stable; urgency=low

  * Globaleaks Alpha - Misc fixes

 -- GlobaLeaks software signing key <info@globaleaks.org>  Thu, 16 May 2013 00:15:42 +0002

globaleaks (0.2.0.7-2) stable; urgency=low

  * Globaleaks Alpha - Third time lucky!

 -- GlobaLeaks software signing key <info@globaleaks.org>  Wed, 15 May 2013 22:28:42 +0002

globaleaks (0.2.0.6-2) stable; urgency=low

  * Globaleaks Alpha - Misc fixes

 -- GlobaLeaks software signing key <info@globaleaks.org>  Wed, 15 May 2013 22:22:42 +0002

globaleaks (0.2.0.5-2) stable; urgency=low

  * Globaleaks Alpha - Misc fixes

 -- GlobaLeaks software signing key <info@globaleaks.org>  Wed, 15 May 2013 21:02:42 +0002

globaleaks (0.2.0.4-2) stable; urgency=low

  * Globaleaks Alpha - Skapel

 -- GlobaLeaks software signing key <info@globaleaks.org>  Wed, 15 May 2013 18:42:42 +0002

globaleaks (0.2.0.3-2) stable; urgency=low

  * Globaleaks Alpha - Misc fixes

 -- GlobaLeaks software signing key <info@globaleaks.org>  Thu, 9 May 2013 23:42:42 +0002

globaleaks (0.2.0.2-1) stable; urgency=low

  * Globaleaks Alpha - herMario Edition

 -- GlobaLeaks software signing key <info@globaleaks.org>  Thu, 9 May 2013 23:42:42 +0002

globaleaks (0.2.0.1-1) stable; urgency=low

  * Public alpha release of globaleaks

 -- GlobaLeaks software signing key <info@globaleaks.org>  Thu, 9 May 2013 21:45:49 +0002

globaleaks (0.2.0.0-1) stable; urgency=low

  * First alpha release of globaleaks

 -- GlobaLeaks software signing key <info@globaleaks.org>  Thu, 18 Apr 2013 00:13:49 +0002<|MERGE_RESOLUTION|>--- conflicted
+++ resolved
@@ -1,12 +1,9 @@
-<<<<<<< HEAD
-=======
 globaleaks (3.11.68) stable; urgency=medium
 
   * New stable release
 
  -- GlobaLeaks software signing key <info@globaleaks.org>  Mon, 27 Jan 2020 18:35:47 +0100
 
->>>>>>> a95f2168
 globaleaks (3.11.67) stable; urgency=medium
 
   * New stable release
