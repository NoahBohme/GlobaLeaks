--- conflicted
+++ resolved
@@ -260,7 +260,6 @@
   margin: 100px auto;
 }
 
-<<<<<<< HEAD
 .LoginErrorBox, .LoginErrorBoxHomepage {
   margin-top: 10px;
 }
@@ -282,8 +281,8 @@
   display: inline;
   font-family: monospace;
   font-weight: bold;
-=======
+
+
 .nested {
   padding-left: 15px;
->>>>>>> 0dd07fb1
 }