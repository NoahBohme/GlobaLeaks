--- conflicted
+++ resolved
@@ -132,33 +132,25 @@
         header_title: 'Administration Interface',
         header_subtitle: 'Files Overview'
       }).
-<<<<<<< HEAD
-      when('/admin/anomalies/:lang?', {
+      when('/admin/anomalies/', {
         templateUrl: 'views/admin/anomalies.html',
         controller: 'AnomaliesCtrl',
         header_title: 'Administration Interface',
         header_subtitle: 'Anomalies History'
       }).
-      when('/admin/stats/:lang?', {
-=======
       when('/admin/stats', {
->>>>>>> cc4667e8
         templateUrl: 'views/admin/stats.html',
         controller: 'StatisticsCtrl',
         header_title: 'Administration Interface',
         header_subtitle: 'System Stats'
       }).
-<<<<<<< HEAD
-      when('/admin/activities/:lang?', {
+      when('/admin/activities/', {
         templateUrl: 'views/admin/activities.html',
         controller: 'ActivitiesCtrl',
         header_title: 'Administration Interface',
         header_subtitle: 'Recent Activities'
       }).
-      when('/login/:lang?', {
-=======
       when('/login', {
->>>>>>> cc4667e8
         templateUrl: 'views/login.html',
         controller: 'LoginCtrl',
         header_title: 'Login',
