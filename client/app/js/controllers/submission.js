--- conflicted
+++ resolved
@@ -2,10 +2,7 @@
     ['$scope', '$filter', '$location', '$timeout', '$uibModal', '$anchorScroll', 'tmhDynamicLocale', 'Submission', 'glbcProofOfWork', 'fieldUtilities',
       function ($scope, $filter, $location, $timeout, $uibModal, $anchorScroll, tmhDynamicLocale, Submission, glbcProofOfWork, fieldUtilities) {
 
-<<<<<<< HEAD
-=======
   $scope.fieldUtilities = fieldUtilities;
->>>>>>> 0d98dd48
   $scope.context_id = $location.search().context || undefined;
   $scope.receivers_ids = $location.search().receivers || [];
 
