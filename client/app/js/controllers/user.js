GLClient.controller('UserCtrl',
  ['$scope', '$location', 'Authentication', 'GLTranslate',
  function($scope, $location, Authentication, GLTranslate, Utils) {

  $scope.GLTranslate = GLTranslate;
  $scope.Authentication = Authentication;
  $scope.Utils = Utils
}]).
<<<<<<< HEAD
controller('ForcedPasswordChangeCtrl', ['$scope', '$location',
  function($scope, $location) {
=======
controller('ForcedPasswordChangeCtrl', ['$scope', '$rootScope', '$location', 'locationForce',
  function($scope, $rootScope, $location, locationForce) {
>>>>>>> e31eba43

    $scope.pass_save = function () {
      locationForce.clear();

      // avoid changing any PGP setting
      $scope.preferences.pgp_key_remove = false;
      $scope.preferences.pgp_key_public = '';

      $scope.preferences.$update(function () {
        $location.path($scope.session.auth_landing_page);
      });
    };
}])
.factory('locationForce', ['$location', '$rootScope', function($location,  $rootScope) {

  var forcedLocation = null;
  var deregister = function() {};

  return {
    set: function(path) {
      forcedLocation = path;

      deregister = $rootScope.$on("$locationChangeStart", function(event, next) {
        next = next.substring($location.absUrl().length - $location.url().length);
        if (forcedLocation !== null && next !== forcedLocation) {
          event.preventDefault();
        }
      }); 

      $location.path(path);
    },
    
    clear: function() {
      forcedLocation = null;
      deregister();
    },

  };
}]);<|MERGE_RESOLUTION|>--- conflicted
+++ resolved
@@ -4,15 +4,10 @@
 
   $scope.GLTranslate = GLTranslate;
   $scope.Authentication = Authentication;
-  $scope.Utils = Utils
+  $scope.Utils = Utils;
 }]).
-<<<<<<< HEAD
-controller('ForcedPasswordChangeCtrl', ['$scope', '$location',
-  function($scope, $location) {
-=======
-controller('ForcedPasswordChangeCtrl', ['$scope', '$rootScope', '$location', 'locationForce',
-  function($scope, $rootScope, $location, locationForce) {
->>>>>>> e31eba43
+controller('ForcedPasswordChangeCtrl', ['$scope', '$location', 'locationForce',
+  function($scope, $location, locationForce) {
 
     $scope.pass_save = function () {
       locationForce.clear();
