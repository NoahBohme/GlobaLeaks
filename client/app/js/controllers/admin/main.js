--- conflicted
+++ resolved
@@ -112,15 +112,8 @@
 
     return max + 1;
   };
-<<<<<<< HEAD
 }]).
 controller('AdminFileUploadCtrl', ['$scope', function($scope){
-=======
-
-}]);
-
-GLClient.controller('AdminFileUploadCtrl', ['$scope', '$http', function($scope, $http){
->>>>>>> a82723c7
     $scope.uploadfile = false;
 
     $scope.fileSelected = false;
@@ -212,18 +205,43 @@
   };
 
   $scope.update_static_files();
-<<<<<<< HEAD
-}]).
-controller('AdminMailCtrl', ['$scope', function($scope){
-=======
-
-}]);
-
-GLClient.controller('AdminMailCtrl', ['$scope', '$http', 'Admin', 'AdminNotificationResource', 
+}]).
+controller('AdminAdvancedCtrl', ['$scope', '$uibModal',
+  function($scope, $uibModal){
+  $scope.tabs = [
+    {
+      title:"Main configuration",
+      template:"views/admin/advanced/tab1.html"
+    },
+    {
+      title:"HTTPS settings",
+      template:"views/admin/advanced/tab2.html"
+    },
+    {
+      title:"Anomaly detection thresholds",
+      template:"views/admin/advanced/tab3.html"
+    }
+  ];
+
+  $scope.open_modal_allow_unencrypted = function() {
+    if (!$scope.admin.node.allow_unencrypted) {
+      return;
+    }
+
+    var modalInstance = $uibModal.open({
+      templateUrl: 'views/partials/disable_encryption.html',
+      controller: 'DisableEncryptionCtrl'
+    });
+
+    modalInstance.result.then(function(result){
+      $scope.admin.node.allow_unencrypted = result;
+    });
+  };
+}]).
+controller('AdminMailCtrl', ['$scope', '$http', 'Admin', 'AdminNotificationResource', 
   function($scope, $http, Admin, AdminNotificationResource){
   $scope.notif = Admin.notification;
   
->>>>>>> a82723c7
   $scope.tabs = [
     {
       title:"Main configuration",
@@ -242,10 +260,6 @@
       template:"views/admin/mail/tab4.html"
     }
   ];
-<<<<<<< HEAD
-}]).
-controller('AdminAdvancedCtrl', ['$scope', '$uibModal', function($scope, $uibModal){
-=======
 
   var sendTestMail = function() {
     $http({
@@ -268,38 +282,4 @@
     });
   };
 
-}]);
-
-GLClient.controller('AdminAdvancedCtrl', ['$scope', '$uibModal',
-                    function($scope, $uibModal){
->>>>>>> a82723c7
-  $scope.tabs = [
-    {
-      title:"Main configuration",
-      template:"views/admin/advanced/tab1.html"
-    },
-    {
-      title:"HTTPS settings",
-      template:"views/admin/advanced/tab2.html"
-    },
-    {
-      title:"Anomaly detection thresholds",
-      template:"views/admin/advanced/tab3.html"
-    }
-  ];
-
-  $scope.open_modal_allow_unencrypted = function() {
-    if (!$scope.admin.node.allow_unencrypted) {
-      return;
-    }
-
-    var modalInstance = $uibModal.open({
-      templateUrl: 'views/partials/disable_encryption.html',
-      controller: 'DisableEncryptionCtrl'
-    });
-
-    modalInstance.result.then(function(result){
-      $scope.admin.node.allow_unencrypted = result;
-    });
-  };
 }]);