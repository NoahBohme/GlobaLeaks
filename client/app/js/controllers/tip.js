--- conflicted
+++ resolved
@@ -1,11 +1,6 @@
 GLClient.controller('TipCtrl',
-<<<<<<< HEAD
   ['$scope', '$location', '$route', '$routeParams', '$uibModal', '$http', 'Authentication', 'RTip', 'WBTip', 'ReceiverPreferences', 'RTipDownloadFile', 'fieldUtilities', 'pgp', 'glbcCipherLib', 'glbcWhistleblower', 'glbcReceiver', 'glbcKeyRing',
   function($scope, $location, $route, $routeParams, $uibModal, $http, Authentication, RTip, WBTip, ReceiverPreferences, RTipDownloadFile, fieldUtilities, pgp, glbcCipherLib, glbcWhistleblower, glbcReceiver, glbcKeyRing) {
-=======
-  ['$scope', '$location', '$route', '$routeParams', '$uibModal', '$http', 'Authentication', 'RTip', 'WBTip', 'ReceiverPreferences', 'RTipExport', 'RTipDownloadFile', 'fieldUtilities',
-  function($scope, $location, $route, $routeParams, $uibModal, $http, Authentication, RTip, WBTip, ReceiverPreferences, RTipExport, RTipDownloadFile, fieldUtilities) {
->>>>>>> a5a27a73
     $scope.tip_id = $routeParams.tip_id;
     $scope.target_file = '#';
 
@@ -140,12 +135,10 @@
     
       new RTip({id: $scope.tip_id}, function(tip) {
 
-<<<<<<< HEAD
-        glbcKeyRing.addPubKey(tip.id, tip.ccrypto_key_public);
-=======
         $scope.exportTip = RTipExport;
         $scope.downloadFile = RTipDownloadFile;
->>>>>>> a5a27a73
+
+        glbcKeyRing.addPubKey(tip.id, tip.ccrypto_key_public);
 
         // Convert the encrypted answers into an openpgpjs message.
         var c = pgp.message.readArmored(tip.encrypted_answers);
