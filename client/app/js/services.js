--- conflicted
+++ resolved
@@ -231,13 +231,8 @@
   return Access;
 
 }]).
-<<<<<<< HEAD
-  factory('globalInterceptor', ['$q', '$injector', '$rootScope', 'loadingModal',
-  function($q, $injector, $rootScope, loadingModal) {
-=======
-  factory('globalInterceptor', ['$q', '$injector', '$window', '$rootScope',
-  function($q, $injector, $window, $rootScope) {
->>>>>>> 75345917
+  factory('globalInterceptor', ['$q', '$injector', '$window', '$rootScope', 'loadingModal',
+  function($q, $injector, $window, $rootScope, loadingModal) {
     /* This interceptor is responsible for keeping track of the HTTP requests
      * that are sent and their result (error or not error) */
 
