<form name="wizardForm" novalidate>
  <div id="WizardStep1" data-ng-show="step == 1">
    <div class="row">
      <div class="col-md-12">
        <div class="title1" data-translate>Welcome to GlobaLeaks!</div>
        <div data-translate>The following step by step wizard will guide you through configuring your whistleblowing site.</div>
      </div>
    </div>
    <div class="row wizard-block">
      <div class="col-md-12">
        <div class="title3" data-translate>Please choose the primary language of the site:</div>
        <div id="LanguagePickerBox" class="languagePick alert alert-warning">
          <select data-ng-model="GLTranslate.indirect.appLanguage" data-ng-change="GLTranslate.setLang(); reload();" data-ng-options="item.code as item.name for item in languages_enabled_selector" class="form-control"></select>
        </div>
      </div>
    </div>
    <div class="pager pull-right">
      <button id="ButtonNext1" class="btn btn-success btn-large" data-ng-click="step=step+1">
        <span data-translate>next step</span>
        <i class="glyphicon glyphicon-circle-arrow-right"></i>
      </button>
    </div>
  </div>
  <div id="WizardStep2" data-ng-show="step == 2">
    <div class="row wizard-block">
      <div class="title" data-translate>General</div>
      <div class="col-md-6">
        <div class="form-group col-md-12">
          <label class="col-md-4">
            <span data-translate>Project name</span>
            <span class="text-danger" uib-popover="{{'This field is mandatory' | translate}}" popover-placement="right" popover-trigger="mouseenter">*</span>
          </label>
          <div class="col-md-8" data-ng-class="{'has-error': wizardForm.node_name.$error.required}">
            <input name="node_name" class="form-control" data-ng-model="wizard.node.name" data-ng-attr-placeholder="{{'Enter the name for your whistleblowing project' | translate}}" maxlength="{{node.maximum_namesize}}" type="text" required>
          </div>
        </div>
        <div class="form-group col-md-12">
          <label class="col-md-4">
            <span data-translate>Project description</span>
            <span class="text-danger" uib-popover="{{'This field is mandatory' | translate}}" popover-placement="right" popover-trigger="mouseenter">*</span>
          </label>
          <div class="col-md-8"  data-ng-class="{'has-error': wizardForm.node_description.$error.required}">
            <textarea name="node_description" class="form-control" data-ng-model="wizard.node.description" data-ng-attr-placeholder="{{'Give a concise description of your project' | translate}}" maxlength="{{node.maximum_textsize}}" required></textarea>
          </div>
        </div>
      </div>
      <div class="col-md-6">
        <p class="wizard-help-hint">
          <span data-translate>Give your whistleblowing project a good name and description to invite whistleblowers to submit. Be sure to make the goals of your project clear.</span>
        </p>
      </div>
    </div>
    <div class="row wizard-block">
      <div class="title" data-translate>Admin</div>
       <div class="col-md-6">
         <div class="form-group col-md-12">
          <label class="col-md-4">
            <span data-translate>Email address</span>
            <span class="text-danger" uib-popover="{{'This field is mandatory' | translate}}" popover-placement="right" popover-trigger="mouseenter">*</span>
          </label>
          <div class="col-md-8" data-ng-class="{'has-error': wizardForm.admin_email.$error.required || wizardForm.admin_email.$error.pattern}">
            <input name="admin_email" class="form-control" data-ng-model="wizard.admin.mail_address" data-ng-attr-placeholder="{{'Enter an email address for the administrator' | translate}}" maxlength="{{node.maximum_namesize}}" data-ng-pattern="email_regexp" type="text" required>
            <div class="text-danger" data-ng-show="wizardForm.admin_email.$error.pattern">
              <span data-translate>Invalid email address</span>
            </div>
          </div>
        </div>
         <div class="form-group col-md-12">
          <label class="col-md-4">
            <span data-translate>Password</span>
            <span class="text-danger" uib-popover="{{'This field is mandatory' | translate}}" popover-placement="right" popover-trigger="mouseenter">*</span>
          </label>
          <div class="col-md-8" data-ng-class="{'has-error': wizardForm.password.$error.required || wizardForm.password.$error.passwordStrength}">
            <input name="password" class="form-control" data-ng-model="wizard.admin.password" type="password" data-ng-attr-placeholder="{{'Enter a password for the administrator' | translate}}" autocomplete="off" zxcvbn="passwordStrength" zx-min-score="3" required />
            <zx-password-meter value="passwordStrength"></zx-password-meter>
            <div class="text-danger" data-ng-show="!wizardForm.password.$error.required && wizardForm.password.$error.passwordStrength">
              <p data-translate>The chosen password is too weak. Make it more secure by adding special characters, numbers, and unusual symbols.</p>
            </div>
          </div>
        </div>
        <div class="form-group col-md-12">
          <label class="col-md-4">
            <span data-translate>Confirm password</span>
            <span class="text-danger" uib-popover="{{'This field is mandatory' | translate}}" popover-placement="right" popover-trigger="mouseenter">*</span>
          </label>
          <div class="col-md-8" data-ng-class="{'has-error': wizardForm.checkpassword.$error.required || wizard.admin.password !== admin_check_password}">
            <input name="checkpassword" class="form-control" data-ng-model="admin_check_password" type="password" data-ng-attr-placeholder="{{'Please confirm it' | translate}}" autocomplete="off" required />
            <div class="text-danger" data-ng-show="!wizardForm.password.$error.passwordStrength && (wizard.admin.password !== admin_check_password)" data-translate>The two passwords do not match</div>
          </div>
        </div>
      </div>
      <div class="col-md-6">
        <div class="wizard-help-hint" data-translate>The username for accessing the server as the administrator will be 'admin'.</div>
      </div>
    </div>
    <div class="row wizard-block">
      <div class="title" data-translate>Recipient</div>
      <div class="col-md-6">
        <div class="form-group col-md-12">
          <label class="col-md-4">
            <span data-translate>Name</span>
            <span class="text-danger" uib-popover="{{'This field is mandatory' | translate}}" popover-placement="right" popover-trigger="mouseenter">*</span>
          </label>
          <div class="col-md-8" data-ng-class="{'has-error': wizardForm.receiver_name.$error.required}">
            <input name="receiver_name" class="form-control" data-ng-model="wizard.receiver.name" maxlength="{{node.maximum_namesize}}" type="text" data-ng-attr-placeholder="{{'Enter the name of the recipient' | translate}}" required>
          </div>
        </div>
        <div class="form-group col-md-12">
          <label class="col-md-4">
            <span data-translate>Email address</span>
            <span class="text-danger" uib-popover="{{'This field is mandatory' | translate}}" popover-placement="right" popover-trigger="mouseenter">*</span>
          </label>
          <div class="col-md-8" data-ng-class="{'has-error': wizardForm.receiver_email.$error.required || wizardForm.admin_email.$error.pattern}">
            <input name="receiver_email" class="form-control" data-ng-model="wizard.receiver.mail_address"  maxlength="{{node.maximum_namesize}}" data-ng-pattern="email_regexp" type="text" data-ng-attr-placeholder="{{'Enter the email address used to notify the recipient' | translate}}" required>
            <div class="text-danger" data-ng-show="wizardForm.receiver_email.$error.pattern">
              <span data-translate>Invalid email address</span>
            </div>
          </div>
        </div>
        <div class="form-group col-md-12">
          <label class="col-md-4">
            <span data-translate>Password</span>
            <span class="text-danger" uib-popover="{{'This field is mandatory' | translate}}" popover-placement="right" popover-trigger="mouseenter">*</span>
          </label>
          <div class="col-md-8">
            <div>
              <span data-translate>Default user password is:</span>
              <span class="label label-primary">globaleaks</span>
            </div>
          </div>
        </div>
        <div class="form-group col-md-12">
          <label class="col-md-4">
            <span data-translate>PGP key</span>
            <span class="text-danger" data-ng-show="!wizard.node.allow_unencrypted" uib-popover="{{'This field is mandatory' | translate}}" popover-placement="right" popover-trigger="mouseenter">*</span>
          </label>
<<<<<<< HEAD
          <div class="col-md-8" data-ng-class="{'has-error': wizardForm.pgpkey.$invalid}">
            <textarea name="pgpkey" class="form-control"
              data-ng-attr-placeholder="{{'Copy and paste the PGP public key here' | translate}}"
              data-ng-model="receiver.pgp_key_public" data-ng-required="!admin.node.allow_unencrypted"
              data-pgp-pubkey-validator="canBeEmpty" data-ng-disabled="admin.node.allow_unencrypted">
            </textarea>
            <input data-ng-model="admin.node.allow_unencrypted" data-ng-click="open_modal_allow_unencrypted()" type="checkbox" data-ng-change="receiver.pgp_key_public = admin.node.allow_unencrypted ? '' : receiver.pgp_key_public">
=======
          <div class="col-md-8" data-ng-class="{'has-error': wizardForm.pgpkey.$error.required}">
            <textarea name="pgpkey" class="form-control" data-ng-attr-placeholder="{{'Copy and paste the PGP public key here' | translate}}" data-ng-model="wizard.receiver.pgp_key_public" data-ng-required="!wizard.node.allow_unencrypted"></textarea>
            <input data-ng-model="wizard.node.allow_unencrypted" data-ng-click="open_modal_allow_unencrypted()" type="checkbox" data-ng-change="wizard.receiver.pgp_key_public = wizard.node.allow_unencrypted ? '' : wizard.receiver.pgp_key_public">
>>>>>>> 37d26cb6
            <span data-translate>Enable insecure configuration without PGP encryption.</span>
            <div data-ng-show="wizard.node.allow_unencrypted">
              <span class="label label-danger" data-translate>Danger</span>
              <span data-translate>By enabling this option, the system will be storing the submitted files unencrypted on your server.</span>
              <span data-translate>This happens whenever encryption is unavailable.</span>
            </div>
          </div>
        </div>
      </div>
      <div class="col-md-6">
        <div class="wizard-help-hint" data-translate>Recipients are very important for a whistleblowing project. They are the people responsible for receiving the whistleblowers' submissions, verifying their authenticity and for taking action too. Choose them wisely.</div>
      </div>
      <div class="col-md-6">
        <div class="wizard-help-hint" data-translate>In order to deliver encrypted emails each recipient needs an associated PGP key.</div>
      </div>
    </div>
    <div class="row wizard-block">
      <div class="title" data-translate>Context</div>
      <div class="col-md-6">
        <div class="form-group col-md-12">
          <label class="col-md-4">
            <span data-translate>Name</span>
            <span class="text-danger" uib-popover="{{'This field is mandatory' | translate}}" popover-placement="right" popover-trigger="mouseenter">*</span>
          </label>
          <div class="col-md-8" data-ng-class="{'has-error': wizardForm.context_name.$error.required}">
            <input name="context_name" class="form-control" data-ng-model="wizard.context.name" type="text" data-ng-attr-placeholder="{{'What is the topic of your whistleblowing project?' | translate}}"  maxlength="{{node.maximum_namesize}}" required>
          </div>
        </div>
      </div>
      <div class="col-md-6">
        <div class="wizard-help-hint" data-translate>Contexts are the categories to be selected by whistleblowers, when they perform their submission. Make sure to make them pertinent to your project.</div>
      </div>
    </div>
    <div class="pager pull-right">
      <button id="ButtonPrevious1" class="btn btn-success btn-large" data-ng-click="step=step-1">
        <i class="glyphicon glyphicon-circle-arrow-left"></i>
        <span data-translate>previous step</span>
      </button>
      <button id="ButtonNext2" class="btn btn-success btn-large" data-ng-click="step=step+1" data-ng-disabled="wizardForm.$invalid || (!wizard.node.allow_unencrypted && !wizard.receiver.pgp_key_public) || (wizard.admin.password !== admin_check_password)">
        <span data-translate>next step</span>
        <i class="glyphicon glyphicon-circle-arrow-right"></i>
      </button>
    </div>
  </div>
  <div id="WizardStep3" class="row" data-ng-show="step == 3">
    <div class="col-md-10">
      <div class="congratulations">
        <div class="title1" data-translate>Congratulations!</div>
        <div data-translate>You have succesfully completed the platform wizard. You are now ready to further tweak the platform with the admin interface.</div>
      </div>
    </div>
    <div class="pager pull-right">
      <button id="ButtonNext3" class="btn btn-success btn-large" data-ng-click="finish()" type="submit" data-translate>Go to admin interface</button>
    </div>
  </div>
</form><|MERGE_RESOLUTION|>--- conflicted
+++ resolved
@@ -134,19 +134,13 @@
             <span data-translate>PGP key</span>
             <span class="text-danger" data-ng-show="!wizard.node.allow_unencrypted" uib-popover="{{'This field is mandatory' | translate}}" popover-placement="right" popover-trigger="mouseenter">*</span>
           </label>
-<<<<<<< HEAD
-          <div class="col-md-8" data-ng-class="{'has-error': wizardForm.pgpkey.$invalid}">
+          <div class="col-md-8" data-ng-class="{'has-error': wizardForm.pgpkey.$invalid || wizardForm.pgpkey.$error.required}">
             <textarea name="pgpkey" class="form-control"
               data-ng-attr-placeholder="{{'Copy and paste the PGP public key here' | translate}}"
-              data-ng-model="receiver.pgp_key_public" data-ng-required="!admin.node.allow_unencrypted"
+              data-ng-model="wizard.receiver.pgp_key_public" data-ng-required="!admin.node.allow_unencrypted"
               data-pgp-pubkey-validator="canBeEmpty" data-ng-disabled="admin.node.allow_unencrypted">
             </textarea>
-            <input data-ng-model="admin.node.allow_unencrypted" data-ng-click="open_modal_allow_unencrypted()" type="checkbox" data-ng-change="receiver.pgp_key_public = admin.node.allow_unencrypted ? '' : receiver.pgp_key_public">
-=======
-          <div class="col-md-8" data-ng-class="{'has-error': wizardForm.pgpkey.$error.required}">
-            <textarea name="pgpkey" class="form-control" data-ng-attr-placeholder="{{'Copy and paste the PGP public key here' | translate}}" data-ng-model="wizard.receiver.pgp_key_public" data-ng-required="!wizard.node.allow_unencrypted"></textarea>
             <input data-ng-model="wizard.node.allow_unencrypted" data-ng-click="open_modal_allow_unencrypted()" type="checkbox" data-ng-change="wizard.receiver.pgp_key_public = wizard.node.allow_unencrypted ? '' : wizard.receiver.pgp_key_public">
->>>>>>> 37d26cb6
             <span data-translate>Enable insecure configuration without PGP encryption.</span>
             <div data-ng-show="wizard.node.allow_unencrypted">
               <span class="label label-danger" data-translate>Danger</span>
