--- conflicted
+++ resolved
@@ -26,14 +26,8 @@
       <div data-ng-show="fields.length != 0">
         <div data-ng-model="fields">
          
-<<<<<<< HEAD
           <div data-ng-repeat="field in admin.field_templates">
             <div data-ng-include="'views/admin/fields_editor.html'"></div>
-=======
-          <div data-ng-repeat="field in fields">
-            <div data-ng-include="'views/admin/edit_field.html'"></div>
-          <!-- end repeat -->
->>>>>>> ab847a5e
           </div>
 
         </div>
