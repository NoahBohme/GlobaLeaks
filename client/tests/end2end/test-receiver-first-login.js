var utils = require('./utils.js');
var pages = require('./pages.js');

var pages = require('./pages.js');
var receiver = new pages.receiver();

var fs = require('fs');
var opts = { encoding: 'utf8', flag: 'r' };
var pgp_key = fs.readFileSync('../backend/globaleaks/tests/keys/VALID_PGP_KEY1_PUB', opts);

describe('receiver first login', function() {
  it('should redirect to /firstlogin upon successful authentication', function() {
<<<<<<< HEAD
    browser.get('/#/login');
    element(by.model('loginUsername')).element(by.xpath(".//*[text()='Recipient 1']")).click();
    element(by.model('loginPassword')).sendKeys('globaleaks');
    element(by.css('form[name=loginForm] button')).click();
    utils.waitForUrl('/forcedpasswordchange');
=======
    utils.login_receiver('Recipient1', utils.vars['default_password'], '/login', true);
>>>>>>> fa8735a7
  });

  it('should be able to change password from the default one', function() {
    element(by.model('inp.old_password')).sendKeys(utils.vars['default_password']);
    element(by.model('inp.new_password')).sendKeys(utils.vars['user_password']);
    element(by.model('inp.check_password')).sendKeys(utils.vars['user_password']);
    element(by.css('[data-ng-click="pass_next()"]')).click();
    utils.waitForUrl('/receiver/tips', 20000);
  });

  it('should be able to login with the new password', function() {
<<<<<<< HEAD
    browser.get('/#/login');
    element(by.model('loginUsername')).element(by.xpath(".//*[text()='Recipient 1']")).click();
    element(by.model('loginPassword')).sendKeys(utils.vars['user_password']);
    element(by.css('form[name=loginForm] button')).click();
    utils.waitForUrl('/receiver/tips');
    expect(browser.getLocationAbsUrl()).toContain('/receiver/tips');
=======
    utils.login_receiver();
>>>>>>> fa8735a7
  });

  it('should be able to navigate through receiver preferences', function() {
    element(by.id('PreferencesLink')).click();
    utils.waitForUrl('/receiver/preferences');
    var preferencesForm = element(by.id("preferencesForm"));
    preferencesForm.element(by.cssContainingText("a", "Preferences")).click();
    preferencesForm.element(by.cssContainingText("a", "Password configuration")).click();
    preferencesForm.element(by.cssContainingText("a", "Notification settings")).click();
    preferencesForm.element(by.cssContainingText("a", "Encryption settings")).click();
  });

  it('should be able to load his/her public PGP key', function() {
    receiver.addPublicKey(pgp_key);
  });
});

describe('Recipient 2 first login', function() {
  var receiver2 = new pages.receiver();
  var tmp_pass = utils.vars['user_password'] + 'D';

  it('should be able to change password', function() {
    browser.get('/#/login');
    receiver2.login('Recipient 2', utils.vars['default_password']);
    utils.waitForUrl('/forcedpasswordchange');

    receiver2.changePassword(utils.vars['default_password'], tmp_pass);
    utils.waitForUrl('/receiver/tips', 20000);

  });

  it('should be able to change password in preferences', function() {
    browser.get('/#/login');
    receiver2.login('Recipient 2', tmp_pass);
    utils.waitForUrl('/receiver/tips');

    element(by.id('PreferencesLink')).click();
    utils.waitForUrl('/receiver/preferences');

    var preferencesForm = element(by.id("preferencesForm"));
    preferencesForm.element(by.cssContainingText("a", "Preferences")).click();
    preferencesForm.element(by.cssContainingText("a", "Password configuration")).click();
    receiver2.changePassword(tmp_pass, utils.vars['user_password']);
    utils.waitForUrl('/receiver/tips');

    browser.get('/#/login');
    receiver2.login('Recipient 2', utils.vars['user_password']);
    utils.waitForUrl('/receiver/tips');
  });
});<|MERGE_RESOLUTION|>--- conflicted
+++ resolved
@@ -10,15 +10,7 @@
 
 describe('receiver first login', function() {
   it('should redirect to /firstlogin upon successful authentication', function() {
-<<<<<<< HEAD
-    browser.get('/#/login');
-    element(by.model('loginUsername')).element(by.xpath(".//*[text()='Recipient 1']")).click();
-    element(by.model('loginPassword')).sendKeys('globaleaks');
-    element(by.css('form[name=loginForm] button')).click();
-    utils.waitForUrl('/forcedpasswordchange');
-=======
     utils.login_receiver('Recipient1', utils.vars['default_password'], '/login', true);
->>>>>>> fa8735a7
   });
 
   it('should be able to change password from the default one', function() {
@@ -30,16 +22,7 @@
   });
 
   it('should be able to login with the new password', function() {
-<<<<<<< HEAD
-    browser.get('/#/login');
-    element(by.model('loginUsername')).element(by.xpath(".//*[text()='Recipient 1']")).click();
-    element(by.model('loginPassword')).sendKeys(utils.vars['user_password']);
-    element(by.css('form[name=loginForm] button')).click();
-    utils.waitForUrl('/receiver/tips');
-    expect(browser.getLocationAbsUrl()).toContain('/receiver/tips');
-=======
     utils.login_receiver();
->>>>>>> fa8735a7
   });
 
   it('should be able to navigate through receiver preferences', function() {
