var fs = require('fs');

exports.vars = {
  'default_password': 'globaleaks',
  'user_password': 'ACollectionOfDiplomaticHistorySince_1966_ToThe_Pr esentDay#',
<<<<<<< HEAD
};
=======
  'field_types': [
    'Single-line text input',
    'Multi-line text input',
    'Multiple choice input',
    'Selection box',
    'Checkbox',
    'Attachment',
    'Terms of service',
    'Date',
    'Group of questions'
  ]
}
>>>>>>> 52cc48eb

browser.getCapabilities().then(function(capabilities) {
  exports.testFileUpload = function() {
    var browserName = capabilities.get('browserName').toLowerCase();
    return (['chrome', 'firefox', 'internet explorer', 'edge'].indexOf(browserName) !== -1);
  };

  exports.testFileDownload = function() {
    if (browser.params.testFileDownload) {
      return true;
    }

    // The only browser that does not ask for user interaction is chrome
    var browserName = capabilities.get('browserName').toLowerCase();
    var platform = capabilities.get('platform').toLowerCase();
    return ((['chrome'].indexOf(browserName) !== -1) && platform === 'linux');
  };

  exports.verifyFileDownload = function() {
    return browser.params.verifyFileDownload;
  };
});

function genericWait(waitFn, timeout) {
  var t = timeout === undefined ? 1000 : timeout;
  return browser.wait(waitFn, t);
}

exports.waitUntilEnabled = function (elm, timeout) {
  genericWait(function() {
    return elm.isEnabled();
  }, timeout);
};

exports.waitUntilClickable = function (elm, timeout) {
  var EC = protractor.ExpectedConditions;
  genericWait(EC.elementToBeClickable(elm), timeout);
};

exports.waitUntilHidden = function(elem, timeout) {
  var EC = protractor.ExpectedConditions;
  genericWait(EC.invisibilityOf(elem), timeout);
};

exports.waitUntilReady = function (elm, timeout) {
  var t = timeout === undefined ? 1000 : timeout;
  browser.wait(function () {
    return elm.isPresent();
  }, t);
  browser.wait(function () {
    return elm.isDisplayed();
  }, t);
};

exports.waitForUrl = function (url) {
  return browser.wait(function() {
    return browser.getCurrentUrl().then(function(current_url) {
      current_url = current_url.split('#')[1];
      return (current_url === url);
    });
  });
};

exports.waitForFile = function (filename, timeout) {    
  var t = timeout === undefined ? 1000 : timeout;    
  return browser.wait(function() {    
    try {   
      var buf = fs.readFileSync(filename);   
      if (buf.length > 5) {    
        return true;
      }   
    } catch(err) {   
      // no-op
      return false;
    } 
  }, t);    
};

exports.emulateUserRefresh = function () {
  browser.getCurrentUrl().then(function(current_url) {
    current_url = current_url.split('#')[1];
    browser.setLocation('');
    browser.setLocation(current_url);
    //utils.waitUntilHidden($('.LoadingOverlay'), 5000);
  });
};
<<<<<<< HEAD

exports.login_whistleblower = function(receipt) {
  return protractor.promise.controlFlow().execute(function() {
    var deferred = protractor.promise.defer();

    browser.get('/#/');


    element(by.model('formatted_keycode')).sendKeys(receipt).then(function() {
      element(by.id('ReceiptButton')).click().then(function() {
        exports.waitForUrl('/status');
        exports.waitUntilHidden($('.LoadingOverlay'), 5000);
        deferred.fulfill();
      });
    });

    return deferred.promise;
  });
};
=======

exports.login_admin = function() {
  browser.get('/#/admin');
  element(by.model('loginUsername')).sendKeys('admin');
  element(by.model('loginPassword')).sendKeys(exports.vars['user_password']);
  element(by.xpath('//button[contains(., "Log in")]')).click();
  exports.waitForUrl('/admin/landing');
};

exports.login_whistleblower = function(receipt) {
  browser.get('/#/');
  element(by.model('formatted_keycode')).sendKeys(receipt);
  element(by.id('ReceiptButton')).click();
  exports.waitForUrl('/status');
}
>>>>>>> 52cc48eb

exports.login_receiver = function(username, password, url) {
  url = url === undefined ? '/#/login' : url;
  browser.get(url);
  element(by.model('loginUsername')).element(by.xpath(".//*[text()='" + username + "']")).click();
  element(by.model('loginPassword')).sendKeys(password);
  element(by.xpath('//button[contains(., "Log in")]')).click();
  url = url.split('#')[1];
  exports.waitForUrl(url === '/login' ? '/receiver/tips' : url);
};

exports.logout = function(redirect_url) {
  redirect_url = redirect_url === undefined ? '/' : redirect_url;
<<<<<<< HEAD

  element(by.id('LogoutLink')).click().then(function() {
    exports.waitForUrl(redirect_url);
  });
};
=======
  element(by.id('LogoutLink')).click();
  exports.waitForUrl(redirect_url);
}
>>>>>>> 52cc48eb
<|MERGE_RESOLUTION|>--- conflicted
+++ resolved
@@ -3,9 +3,6 @@
 exports.vars = {
   'default_password': 'globaleaks',
   'user_password': 'ACollectionOfDiplomaticHistorySince_1966_ToThe_Pr esentDay#',
-<<<<<<< HEAD
-};
-=======
   'field_types': [
     'Single-line text input',
     'Multi-line text input',
@@ -17,8 +14,7 @@
     'Date',
     'Group of questions'
   ]
-}
->>>>>>> 52cc48eb
+};
 
 browser.getCapabilities().then(function(capabilities) {
   exports.testFileUpload = function() {
@@ -105,33 +101,12 @@
     //utils.waitUntilHidden($('.LoadingOverlay'), 5000);
   });
 };
-<<<<<<< HEAD
-
-exports.login_whistleblower = function(receipt) {
-  return protractor.promise.controlFlow().execute(function() {
-    var deferred = protractor.promise.defer();
-
-    browser.get('/#/');
-
-
-    element(by.model('formatted_keycode')).sendKeys(receipt).then(function() {
-      element(by.id('ReceiptButton')).click().then(function() {
-        exports.waitForUrl('/status');
-        exports.waitUntilHidden($('.LoadingOverlay'), 5000);
-        deferred.fulfill();
-      });
-    });
-
-    return deferred.promise;
-  });
-};
-=======
 
 exports.login_admin = function() {
   browser.get('/#/admin');
   element(by.model('loginUsername')).sendKeys('admin');
   element(by.model('loginPassword')).sendKeys(exports.vars['user_password']);
-  element(by.xpath('//button[contains(., "Log in")]')).click();
+  element(by.css('form[name=loginForm] button')).click();
   exports.waitForUrl('/admin/landing');
 };
 
@@ -140,8 +115,7 @@
   element(by.model('formatted_keycode')).sendKeys(receipt);
   element(by.id('ReceiptButton')).click();
   exports.waitForUrl('/status');
-}
->>>>>>> 52cc48eb
+};
 
 exports.login_receiver = function(username, password, url) {
   url = url === undefined ? '/#/login' : url;
@@ -155,14 +129,6 @@
 
 exports.logout = function(redirect_url) {
   redirect_url = redirect_url === undefined ? '/' : redirect_url;
-<<<<<<< HEAD
-
-  element(by.id('LogoutLink')).click().then(function() {
-    exports.waitForUrl(redirect_url);
-  });
-};
-=======
   element(by.id('LogoutLink')).click();
   exports.waitForUrl(redirect_url);
-}
->>>>>>> 52cc48eb
+};