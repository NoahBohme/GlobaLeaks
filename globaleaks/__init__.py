--- conflicted
+++ resolved
@@ -5,11 +5,7 @@
 
 import operator
 
-<<<<<<< HEAD
-__version__ = '2.52.2'
-=======
 __version__ = '2.52.3'
->>>>>>> c7e44ecd
 DATABASE_VERSION = 9
 
 # Add here by hand the languages supported!
