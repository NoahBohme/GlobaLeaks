--- conflicted
+++ resolved
@@ -237,14 +237,6 @@
     error_code = 35
     status_code = 404
 
-<<<<<<< HEAD
-class StaticFileExist(GLException):
-    error_code = 36
-    status_code = 412 # Precondition Failed
-
-    def __init__(self, filename):
-        self.reason = "Static file [%s] is already present and overwrite is not permitted" % filename
-=======
 class InvalidHostSpecified(GLException):
     """
     The host delcared by the client 'Host:' field is not between
@@ -262,4 +254,10 @@
     reason = "Resource can be accessed only from a Tor client"
     error_code = 37
     status_code = 403 # Forbidden
->>>>>>> 967de055
+
+class StaticFileExist(GLException):
+    error_code = 38
+    status_code = 412 # Precondition Failed
+
+    def __init__(self, filename):
+        self.reason = "Static file [%s] is already present and overwrite is not permitted" % filename