--- conflicted
+++ resolved
@@ -12,11 +12,8 @@
 
 from globaleaks.rest.base import validateMessage
 from cyclone.web import RequestHandler, HTTPError
-<<<<<<< HEAD
 from cyclone import escape
 from globaleaks.utils import log
-=======
->>>>>>> 03e9751f
 from globaleaks.config import config
 import json
 
@@ -47,7 +44,6 @@
             validMessage = self.requestTypes[self.request.method]
             validateMessage(self.request.body, validMessage)
 
-<<<<<<< HEAD
     def write_error(self, error, **kw):
         if hasattr(error, 'http_status'):
             self.set_status(error.http_status)
@@ -67,15 +63,4 @@
             self.set_header("Content-Type", "application/json")
         else:
             RequestHandler.write(self, chunk)
-=======
-    def json_write(self, output):
-        """
-        Cyclone do not serialize in json correctly the list, only the dict.
-        Then with this function we're able to serialize every content
-        """
 
-        self.set_header('Content-Type', 'application/json')
-
-        json_data = json.dumps(output)
-        self.write(json_data)
->>>>>>> 03e9751f
