--- conflicted
+++ resolved
@@ -97,19 +97,6 @@
             self.setLineMode(rest)
 
     def _on_headers(self, data):
-<<<<<<< HEAD
-        HTTPConnection._on_headers(self, data)
-
-        if self.content_length:
-            megabytes = self.content_length / (1024 * 1024)
-
-            # less than 1 megabytes is always accepted
-            if megabytes > GLSetting.memory_copy.maximum_filesize:
-
-                log.err("Tried upload larger than expected (%dMb > %dMb)" %
-                        (megabytes,
-                         GLSetting.memory_copy.maximum_filesize))
-=======
         try:
             data = native_str(data.decode("latin1"))
             eol = data.find("\r\n")
@@ -174,7 +161,6 @@
 
                 self.setRawMode()
                 return
->>>>>>> d5443188
 
             self.request_callback(self._request)
         except Exception as e:
