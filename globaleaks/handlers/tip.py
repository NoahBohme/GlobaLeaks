# -*- coding: UTF-8
#
#   tip
#   ***
#
#   Contains all the logic for handling tip related operations, handled and
#   executed with /tip/* URI PATH interaction.

from twisted.internet.defer import inlineCallbacks

from globaleaks.handlers.base import BaseHandler
from globaleaks.handlers.authentication import transport_security_check
from globaleaks.rest import requests
from globaleaks import utils
from globaleaks.utils import log, pretty_date_time

from globaleaks.settings import transact
from globaleaks.models import *
from globaleaks.rest import errors
<<<<<<< HEAD
=======
from globaleaks.rest.errors import *
>>>>>>> de495dcd


def actor_serialize_internal_tip(internaltip):
    itip_dict = {
        'context_id': unicode(internaltip.context.id),
        # compatibility, until client is not ready to be aligned
        'context_gus': unicode(internaltip.context.id),
        'creation_date' : unicode(utils.pretty_date_time(internaltip.creation_date)),
        'last_activity' : unicode(utils.pretty_date_time(internaltip.creation_date)),
        'expiration_date' : unicode(utils.pretty_date_time(internaltip.creation_date)),
        'download_limit' : int(internaltip.download_limit),
        'access_limit' : int(internaltip.access_limit),
        'mark' : unicode(internaltip.mark),
        'pertinence' : unicode(internaltip.pertinence_counter),
        'escalation_threshold' : unicode(internaltip.escalation_threshold),
        'fields' : dict(internaltip.wb_fields),
    }
    return itip_dict

def receiver_serialize_file(internalfile, receiverfile, receivertip_id):
    """
    ReceiverFile is the mixing between the metadata present in InternalFile
    and the Receiver-dependent, and for the client sake receivertip_id is
    required to create the download link
    """
    rfile_dict = {
        'href' : unicode("/tip/" + receivertip_id + "/download/" + receiverfile.id),
        'name' : unicode(internalfile.name),
        'sha2sum' : unicode(internalfile.sha2sum),
        'content_type' : unicode(internalfile.content_type),
        'creation_date' : unicode(utils.pretty_date_time(internalfile.creation_date)),
        'size': int(internalfile.size),
        'downloads': unicode(receiverfile.downloads)
    }
    return rfile_dict


def wb_serialize_file(internalfile):
    wb_file_desc = {
        'name' : unicode(internalfile.name),
        'sha2sum' : unicode(internalfile.sha2sum),
        'content_type' : unicode(internalfile.content_type),
        'size': int(internalfile.size),
    }
    return wb_file_desc


@transact
def get_files_wb(store, tip_id):
    wbtip = store.find(WhistleblowerTip, WhistleblowerTip.id == unicode(tip_id)).one()

    file_list = []
    for internalfile in wbtip.internaltip.internalfiles:
        file_list.append(wb_serialize_file(internalfile))

    return file_list

@transact
def get_files_receiver(store, user_id, tip_id):
    rtip = strong_receiver_validate(store, user_id, tip_id)

    receiver_files = store.find(ReceiverFile,
        (ReceiverFile.internaltip_id == rtip.internaltip_id, ReceiverFile.receiver_id == rtip.receiver_id) )

    files_list = []
    for receiverfile in receiver_files:
        internalfile = receiverfile.internalfile
        files_list.append(receiver_serialize_file(internalfile, receiverfile, tip_id))

    return files_list

def strong_receiver_validate(store, user_id, tip_id):
    """
    Utility: TODO description
    """

    rtip = store.find(ReceiverTip, ReceiverTip.id == unicode(tip_id)).one()

    if not rtip:
        raise errors.TipGusNotFound

    receiver = store.find(Receiver, Receiver.id == unicode(user_id)).one()
    if receiver.id != rtip.receiver.id:
        # This in attack!!
        raise errors.TipGusNotFound

    return rtip


@transact
def get_internaltip_wb(store, tip_id):
    wbtip = store.find(WhistleblowerTip, WhistleblowerTip.id == unicode(tip_id)).one()

    if not wbtip:
        raise errors.TipReceiptNotFound

    tip_desc = actor_serialize_internal_tip(wbtip.internaltip)
    tip_desc['access_counter'] = int(wbtip.access_counter)
    tip_desc['id'] = unicode(wbtip.id)
    # tip_desc['last_access'] TODO

    return tip_desc

@transact
def get_internaltip_receiver(store, user_id, tip_id):
    rtip = strong_receiver_validate(store, user_id, tip_id)

    tip_desc = actor_serialize_internal_tip(rtip.internaltip)
    tip_desc['access_counter'] = int(rtip.access_counter)
    tip_desc['expressed_pertinence'] = int(rtip.expressed_pertinence)
    tip_desc['id'] = unicode(rtip.id)
    tip_desc['receiver_id'] = unicode(user_id)
    # tip_desc['last_access'] TODO

    return tip_desc

@transact
def increment_receiver_access_count(store, user_id, tip_id):
    rtip = strong_receiver_validate(store, user_id, tip_id)

    rtip.access_counter += 1
    if rtip.access_counter > rtip.internaltip.access_limit:
        raise errors.AccessLimitExceeded

    log.debug(
        "Tip %s access garanted to user %s access_counter %d on limit %d" %
       (rtip.id, rtip.receiver.name, rtip.access_counter, rtip.internaltip.access_limit)
    )
    return rtip.access_counter


@transact
def delete_receiver_tip(store, user_id, tip_id):
    """
    This operation is permitted to every receiver, and trigger
    a System comment on the Tip history.
    """
    rtip = strong_receiver_validate(store, user_id, tip_id)

    comment = Comment()
    comment.content = "%s personally remove from this Tip" % rtip.receiver.name
    comment.internaltip_id = rtip.internaltip.id
    comment.author = u'System' # The printed line
    comment.type = Comment._types[2] # System
    comment.mark = Comment._marker[0] # Not Notified
    store.add(comment)
    rtip.internaltip.comments.add(comment)

    store.remove(rtip)


@transact
def delete_internal_tip(store, user_id, tip_id):
    """
    Delete internalTip is possible only to Receiver with
    the dedicated properties. The ON CASCADE directive in SQL
    causes the removal of Comments, InternalFile, R|W tips
    """
    rtip = strong_receiver_validate(store, user_id, tip_id)

    if rtip.receiver.can_delete_submission:
        internaltip_backup = rtip.internaltip

        for receivertip in rtip.internaltip.receivertips:
            store.remove(receivertip)
        store.remove(internaltip_backup)

    else:
        raise errors.ForbiddenOperation


@transact
def manage_pertinence(store, user_id, tip_id, vote):
    """
    Assign in ReceiverTip the expressed vote (checks if already present)
    Roll over all the rTips with a vote
    re-count the Overall Pertinence
    Assign the Overall Pertinence to the InternalTip
    """
    rtip = strong_receiver_validate(store, user_id, tip_id)

    # expressed_pertinence has these meanings:
    # 0 = unassigned
    # 1 = negative vote
    # 2 = positive vote

    if rtip.expressed_pertinence:
        raise errors.TipPertinenceExpressed

    rtip.expressed_pertinence = 2 if vote else 1

    vote_sum = 0
    for rtip in rtip.internaltip.receivertips:
        if not rtip.expressed_pertinence:
            continue
        if rtip.expressed_pertinence == 1:
            vote_sum -= 1
        else:
            vote_sum += 1

    rtip.internaltip.pertinence_counter = vote_sum
    return vote_sum


class TipInstance(BaseHandler):
    """
    T1
    This interface expose the Tip.

    Tip is the safe area, created with an expiration time, where Receivers (and optionally)
    Whistleblower can discuss about the submission, comments, collaborative voting, forward,
    promote, and perform other operation in this closed environment.
    In the request is present an unique token, aim to authenticate the users accessing to the
    resource, and giving accountability in resource accesses.
    Some limitation in access, security extensions an special token can exists, implemented by
    the extensions plugins.

    /tip/<tip_id>/
    tip_id is either a receiver_tip_gus or a whistleblower auth token
    """

    @inlineCallbacks
    @transport_security_check('tip')
    def get(self, tip_id, *uriargs):
        """
        Parameters: None
        Response: actorsTipDesc
        Errors: InvalidTipAuthToken

        tip_id can be: a tip_gus for a receiver, or a WhistleBlower receipt, understand
        the format, help in addressing which kind of Tip need to be handled.
        """
        if self.is_whistleblower:
            answer = yield get_internaltip_wb(self.current_user['user_id'])
            answer['files'] = yield get_files_wb(self.current_user['user_id'])
        else:
            yield increment_receiver_access_count(self.current_user['user_id'], tip_id)
            answer = yield get_internaltip_receiver(self.current_user['user_id'], tip_id)
            answer['files'] = yield get_files_receiver(self.current_user['user_id'], tip_id)

        self.set_status(200)
        self.finish(answer)

    @inlineCallbacks
    @transport_security_check('tip')
    def put(self, tip_id, *uriargs):
        """
        Request: actorsTipOpsDesc
        Response: None
        Errors: InvalidTipAuthToken, InvalidInputFormat, ForbiddenOperation

        This interface modify some tip status value. pertinence and complete removal
        are handled here.

        This interface return None, because may execute a delete operation. The client
        know which kind of operation has been requested. If a pertinence vote, would
        perform a refresh on get() API, if a delete, would bring the user in other places.

        When an uber-receiver decide to "total delete" a Tip, is handled by this call.
        """

        # TODO move this operation within the auth decorator
        if self.is_whistleblower:
            raise errors.ForbiddenOperation

        request = self.validate_message(self.request.body, requests.actorsTipOpsDesc)

        if request['global_delete']:
            yield delete_internal_tip(self.current_user['user_id'], tip_id)

        elif request['is_pertinent']:
            yield manage_pertinence(self.current_user['user_id'], tip_id, request['is_pertinent'])

        self.set_status(202) # Updated
        self.finish()

    @inlineCallbacks
    @transport_security_check('tip')
    def delete(self, tip_id, *uriargs):
        """
        Request: None
        Response: None
        Errors: ForbiddenOperation, TipGusNotFound
        """

        # TODO move this operation within the auth decorator
        if self.is_whistleblower:
            raise errors.ForbiddenOperation

        yield delete_receiver_tip(self.current_user['user_id'], tip_id)

        self.set_status(200) # Success
        self.finish()


def serialize_comment(comment):
    comment_desc = {
        'comment_id' : unicode(comment.id),
        'source' : unicode(comment.type),
        'content' : unicode(comment.content),
        'author' : unicode(comment.author),
        'creation_date' : unicode(pretty_date_time(comment.creation_date))
    }
    return comment_desc

def get_comment_list(internaltip):
    """
    @param internaltip:
    This function is used by both Receiver and WB.
    """
    # TODO may supports parameters to handle comments range

    comment_list = []
    for comment in internaltip.comments:
        comment_list.append(serialize_comment(comment))

    return comment_list

@transact
def get_comment_list_wb(store, wb_tip_id):
    wb_tip = store.find(WhistleblowerTip,
                        WhistleblowerTip.id == unicode(wb_tip_id)).one()
    if not wb_tip:
        raise errors.TipReceiptNotFound

    return get_comment_list(wb_tip.internaltip)

@transact
def get_comment_list_receiver(store, user_id, tip_id):
    rtip = strong_receiver_validate(store, user_id, tip_id)
    return get_comment_list(rtip.internaltip)

@transact
def create_comment_wb(store, wb_tip_id, request):
    wbtip = store.find(WhistleblowerTip, WhistleblowerTip.id== unicode(wb_tip_id)).one()

    if not wbtip:
        raise errors.TipReceiptNotFound

    comment = Comment()
    comment.content = request['content']
    comment.internaltip_id = wbtip.internaltip.id
    comment.author = u'whistleblower' # The printed line
    comment.type = Comment._types[1] # WB
    comment.mark = Comment._marker[0] # Not notified

    store.add(comment)
    wbtip.internaltip.comments.add(comment)

    return serialize_comment(comment)

@transact
def create_comment_receiver(store, user_id, tip_id, request):
    rtip = strong_receiver_validate(store, user_id, tip_id)

    comment = Comment()
    comment.content = request['content']
    comment.internaltip_id = rtip.internaltip.id
    comment.author = rtip.receiver.name # The printed line
    comment.type = Comment._types[0] # Receiver
    comment.mark = Comment._marker[0] # Not notified

    store.add(comment)
    rtip.internaltip.comments.add(comment)

    return serialize_comment(comment)


class TipCommentCollection(BaseHandler):
    """
    T2
    Interface use to read/write comments inside of a Tip, is not implemented as CRUD because we've not
    needs, at the moment, to delete/update comments once has been published. Comments is intended, now,
    as a stone written consideration about Tip reliability, therefore no editing and rethinking is
    permitted.
    """

    @inlineCallbacks
    @transport_security_check('tip')
    def get(self, tip_id, *uriargs):
        """
        Parameters: None (TODO start/end, date)
        Response: actorsCommentList
        Errors: InvalidTipAuthToken
        """

        if self.is_whistleblower:
            comment_list = yield get_comment_list_wb(self.current_user['user_id'])
        else:
            comment_list = yield get_comment_list_receiver(self.current_user['user_id'], tip_id)

        self.set_status(200)
        self.finish(comment_list)

    @inlineCallbacks
    @transport_security_check('tip')
    def post(self, tip_id, *uriargs):
        """
        Request: actorsCommentDesc
        Response: actorsCommentDesc
        Errors: InvalidTipAuthToken, InvalidInputFormat, TipGusNotFound, TipReceiptNotFound
        """

        request = self.validate_message(self.request.body, requests.actorsCommentDesc)

        if self.is_whistleblower:
            answer = yield create_comment_wb(self.current_user['user_id'], request)
        else:
            answer = yield create_comment_receiver(self.current_user['user_id'], tip_id, request)

        self.set_status(201) # Created
        self.finish(answer)


def serialize_receiver(receiver, access_counter):
    receiver_dict = {
        "can_delete_submission": receiver.can_delete_submission,
        "name": unicode(receiver.name),
        "description": unicode(receiver.description),
        "receiver_gus": unicode(receiver.id),
        "receiver_level": int(receiver.receiver_level),
        "contexts": [],
        "access_counter": access_counter
    }
    for context in receiver.contexts:
        receiver_dict['contexts'].append(unicode(context.id))

    return receiver_dict

@transact
def get_receiver_list_wb(store, wb_tip_id):
    wb_tip = store.find(WhistleblowerTip, WhistleblowerTip.id == unicode(wb_tip_id)).one()
    if not wb_tip:
<<<<<<< HEAD
        raise errors.TipReceiptNotFound
    
=======
        raise TipReceiptNotFound

>>>>>>> de495dcd
    receiver_list = []
    for receiver in wb_tip.internaltip.receivers:

        # TODO, internaltips.receivertips is a ReferenceSet, why is not used ?
        receiver_tip = store.find(ReceiverTip,
            (ReceiverTip.receiver_id == receiver.id,
             ReceiverTip.internaltip_id == wb_tip.internaltip.id)).one()

        access_counter = 0
        if receiver_tip:
            access_counter = receiver_tip.access_counter

        receiver_list.append(serialize_receiver(receiver, access_counter))

    return receiver_list

@transact
def get_receiver_list_receiver(store, user_id, tip_id):
    rtip = strong_receiver_validate(store, user_id, tip_id)

    receiver_list = []
    for receiver in rtip.internaltip.receivers:

        # TODO, internaltips.receivertips is a ReferenceSet, why is not used ?
        receiver_tip = store.find(ReceiverTip,
            (ReceiverTip.receiver_id == receiver.id,
             ReceiverTip.internaltip_id == rtip.internaltip.id)).one()

        access_counter = 0
        if receiver_tip:
            access_counter = receiver_tip.access_counter

        receiver_list.append(serialize_receiver(receiver, access_counter))
    return receiver_list



class TipReceiversCollection(BaseHandler):
    """
    T3
    This interface return the list of the Receiver active in a Tip.
    GET /tip/<auth_tip_id>/receivers
    """

    @inlineCallbacks
    @transport_security_check('tip')
    def get(self, tip_id):
        """
        Parameters: None
        Response: actorsReceiverList
        Errors: InvalidTipAuthToken
        """
        if self.is_whistleblower:
            answer = yield get_receiver_list_wb(self.current_user['user_id'])
        elif self.is_receiver:
            answer = yield get_receiver_list_receiver(self.current_user['user_id'], tip_id)
        else:
            raise errors.NotAuthenticated

        self.set_status(200)
        self.finish(answer)
<|MERGE_RESOLUTION|>--- conflicted
+++ resolved
@@ -17,10 +17,6 @@
 from globaleaks.settings import transact
 from globaleaks.models import *
 from globaleaks.rest import errors
-<<<<<<< HEAD
-=======
-from globaleaks.rest.errors import *
->>>>>>> de495dcd
 
 
 def actor_serialize_internal_tip(internaltip):
@@ -454,13 +450,8 @@
 def get_receiver_list_wb(store, wb_tip_id):
     wb_tip = store.find(WhistleblowerTip, WhistleblowerTip.id == unicode(wb_tip_id)).one()
     if not wb_tip:
-<<<<<<< HEAD
         raise errors.TipReceiptNotFound
-    
-=======
-        raise TipReceiptNotFound
-
->>>>>>> de495dcd
+
     receiver_list = []
     for receiver in wb_tip.internaltip.receivers:
 
