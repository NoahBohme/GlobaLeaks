# -*- coding: utf-8 -*-
#
#  files
#  *****
#
# Backend supports for jQuery File Uploader, and implementation of the
# classes executed when an HTTP client contact /files/* URI

from __future__ import with_statement
import time

from twisted.internet import threads
from twisted.internet.defer import inlineCallbacks
from cyclone.web import os
from Crypto.Hash import SHA256

from globaleaks.settings import transact, transact_ro, GLSetting
from globaleaks.handlers.base import BaseHandler
from globaleaks.handlers.authentication import transport_security_check, authenticated, unauthenticated
from globaleaks.utils import log, pretty_date_time
from globaleaks.rest import errors
from globaleaks.models import ReceiverFile, ReceiverTip, InternalTip, InternalFile, WhistleblowerTip
from globaleaks.third_party import rstr


__all__ = ['Download', 'FileInstance']

def serialize_file(internalfile):

    file_desc = {
        'size' : internalfile.size,
        'content_type' : internalfile.content_type,
        'name' : internalfile.name,
        'creation_date': pretty_date_time(internalfile.creation_date),
        'id' : internalfile.id,
        'mark' : internalfile.mark,
        'sha2sum': internalfile.sha2sum,
    }

    return file_desc

@transact
def register_file_db(store, uploaded_file, filepath, cksum, internaltip_id):
    internaltip = store.find(InternalTip, InternalTip.id == internaltip_id).one()

    if not internaltip:
        log.err("File submission register in a submission that's no more")
        raise errors.TipGusNotFound

    original_fname = uploaded_file['filename']

    try:
        new_file = InternalFile()

        new_file.name = original_fname
        new_file.content_type = uploaded_file['content_type']
        new_file.mark = InternalFile._marker[0] # 'not processed'
        new_file.sha2sum = cksum
        new_file.size = uploaded_file['body_len']
        new_file.internaltip_id = unicode(internaltip_id)
        new_file.file_path = filepath

        store.add(new_file)
        store.commit()
    except Exception as excep:
        log.err("Unable to commit new InternalFile %s: %s" % (original_fname.encode('utf-8'), excep))
        raise excep

    # I'm forcing commits because I've got some inconsistencies
    # in this ReferenceSets. need to be investigated if needed.
    try:
        #internaltip.internalfiles.add(new_file)
        store.commit()
    except Exception as excep:
        log.err("Unable to reference InternalFile %s in InternalTip: %s" % (original_fname, excep))
        raise excep

    log.debug("=> Recorded new InternalFile %s (%s)" % (original_fname, cksum) )

    return serialize_file(new_file)


def dump_file_fs(uploaded_file):
    """
    @param files: a file
    @return: three variables:
        #0 a filepath linking the filename with the random
             filename saved in the disk
        #1 SHA256 checksum of the file
        #3 size in bytes of the files
    """
    from Crypto.Random import atfork
    atfork()

    saved_name = rstr.xeger(r'[A-Za-z]{26}')
    filelocation = os.path.join(GLSetting.submission_path, saved_name)

    log.debug("Start saving %d bytes from file [%s]" %
              (uploaded_file['body_len'], uploaded_file['filename'].encode('utf-8')))

    # checksum is computed here, because don't slow down the operation
    # enough to postpone in a scheduled job.
    # https://github.com/globaleaks/GlobaLeaks/issues/600

    sha = SHA256.new()
    with open(filelocation, 'w+') as fd:
        uploaded_file['body'].seek(0, 0)

        data = uploaded_file['body'].read() # 4kb
        total_length = 0

        while data != "":
<<<<<<< HEAD
            total_length += len(data)
=======

            total_length = total_length + len(data)
            sha.update(data)
>>>>>>> 8803acab
            os.write(fd.fileno(), data)

            data = uploaded_file['body'].read(4096) # 4kb

    return (saved_name, sha.hexdigest(), total_length)


@transact_ro
def get_tip_by_submission(store, id):

    try:
        itip = store.find(InternalTip, InternalTip.id == unicode(id)).one()
    except Exception as excep:
        log.err("get_tip_by_submission: Error in store.find: %s" % excep)
        raise errors.SubmissionGusNotFound

    if not itip:
        raise errors.SubmissionGusNotFound
    elif itip.mark != InternalTip._marker[0]:
        log.err("Denied access on a concluded submission")
        raise errors.SubmissionConcluded
    else:
        return itip.id

@transact_ro
def get_tip_by_wbtip(store, wb_tip_id):

    try:
        wb_tip = store.find(WhistleblowerTip,
                            WhistleblowerTip.id == wb_tip_id).one()
    except Exception as excep:
        log.err("get_tip_by_wtipid, reference (1) is missing: %s" % excep)
        raise errors.SubmissionGusNotFound

    if not wb_tip:
        raise errors.InvalidTipAuthToken

    try:
        itip = store.find(InternalTip,
                          InternalTip.id == wb_tip.internaltip_id).one()
    except Exception as excep:
        log.err("get_tip_by_wtipid, reference (2) is missing: %s" % excep)
        raise errors.SubmissionGusNotFound

    if not itip:
        raise errors.SubmissionGusNotFound
    else:
        return itip.id


class FileHandler(BaseHandler):

    @inlineCallbacks
    def handle_file_upload(self, itip_id):
        result_list = []

        # measure the operation of all the files (via browser can be selected
        # more than 1), because all files are delivered in the same time.
        start_time = time.time()

        uploaded_file = self.request.body

        try:
            # First: dump the file in the filesystem,
            # and exception raised here would prevent the InternalFile recordings
            (filepath, cksum, size) = yield threads.deferToThread(dump_file_fs, uploaded_file)
        except Exception as excep:
            log.err("Unable to save a file in filesystem: %s" % excep)
            raise errors.InternalServerError("Unable to accept new files")

        # integrity check: has been saved the same amount of byte declared ?
        if size != uploaded_file['body_len']:
            raise errors.InternalServerError("File has been truncated (%d saved on %d bytes)" %
                                             (size, uploaded_file['body_len']))

        try:
            # Second: register the file in the database
            registered_file = yield register_file_db(uploaded_file, filepath, cksum, itip_id)
        except Exception as excep:
            log.err("Unable to register file in DB: %s" % excep)
            raise errors.InternalServerError("Unable to accept new files")

        registered_file['elapsed_time'] = time.time() - start_time
        result_list.append(registered_file)

        self.set_status(201) # Created
        self.write({'files': result_list})


# This is different from FileInstance,just because there are a different authentication requirements
class FileAdd(FileHandler):
    """
    T4
    WhistleBlower interface for upload a new file in an already completed submission
    """

    @transport_security_check('tip')
    @authenticated('wb')
    @inlineCallbacks
    def post(self, wb_tip_id, *args):
        """
        Parameter: submission_gus
        Request: Unknown
        Response: Unknown
        Errors: SubmissionGusNotFound, SubmissionConcluded
        """
        itip_id = yield get_tip_by_wbtip(wb_tip_id)

        # Call the master class method
        yield self.handle_file_upload(itip_id)

class FileInstance(FileHandler):
    """
    U4
    WhistleBlower interface for upload a new file in a not yet completed submission
    """

    @transport_security_check('submission')
    @unauthenticated
    @inlineCallbacks
    def post(self, submission_id, *args):
        """
        Parameter: submission_gus
        Request: Unknown
        Response: Unknown
        Errors: SubmissionGusNotFound, SubmissionConcluded
        """
        itip_id = yield get_tip_by_submission(submission_id)

        # Call the master class method
        yield self.handle_file_upload(itip_id)


def serialize_receiver_file(receiverfile, internalfile):

    file_desc = {
        'size' : receiverfile.size,
        'content_type' : internalfile.content_type,
        'name' : ("%s.pgp" % internalfile.name) if receiverfile.status == ReceiverFile._status_list[2] else internalfile.name,
        'creation_date': pretty_date_time(internalfile.creation_date),
        'downloads' : receiverfile.downloads,
        'path' : receiverfile.file_path,
        'sha2sum' : internalfile.sha2sum,
    }
    return file_desc

@transact
def download_file(store, tip_id, file_id):
    """
    Auth temporary disabled, just Tip_id and File_id required
    """

    receivertip = store.find(ReceiverTip, ReceiverTip.id == unicode(tip_id)).one()
    if not receivertip:
        raise errors.TipGusNotFound

    file_obj = store.find(ReceiverFile, ReceiverFile.id == unicode(file_id)).one()
    if not file_obj:
        raise errors.FileGusNotFound

    log.debug("Download of %s downloads: %d with limit of %s for %s" %
              (file_obj.internalfile.name, file_obj.downloads,
               file_obj.internalfile.internaltip.download_limit, receivertip.receiver.name) )

    if file_obj.downloads == file_obj.internalfile.internaltip.download_limit:
        raise errors.DownloadLimitExceeded

    file_obj.downloads += 1

    return serialize_receiver_file(file_obj, file_obj.internalfile)


class Download(BaseHandler):

    @unauthenticated
    @inlineCallbacks
    def get(self, tip_gus, file_gus, *uriargs):

        # tip_gus needed to authorized the download

        file_details = yield download_file(tip_gus, file_gus)
        # keys:  'file_path'  'sha2sum'  'size' : 'content_type' 'file_name'

        self.set_status(200)

        self.set_header('X-Download-Options', 'noopen')
        self.set_header('Content-Type', 'application/octet-stream')
        self.set_header('Content-Length', file_details['size'])
        self.set_header('Etag', '"%s"' % file_details['sha2sum'])
        self.set_header('Content-Disposition','attachment; filename=\"%s\"' % file_details['name'])

        filelocation = os.path.join(GLSetting.submission_path, file_details['path'])

        chunk_size = 8192
        filedata = ''
        with open(filelocation, "rb") as requestf:
            while True:
                chunk = requestf.read(chunk_size)
                filedata += chunk
                if len(chunk) == 0:
                    break

        self.write(filedata)
        self.finish()<|MERGE_RESOLUTION|>--- conflicted
+++ resolved
@@ -110,15 +110,9 @@
         total_length = 0
 
         while data != "":
-<<<<<<< HEAD
-            total_length += len(data)
-=======
-
             total_length = total_length + len(data)
             sha.update(data)
->>>>>>> 8803acab
             os.write(fd.fileno(), data)
-
             data = uploaded_file['body'].read(4096) # 4kb
 
     return (saved_name, sha.hexdigest(), total_length)
