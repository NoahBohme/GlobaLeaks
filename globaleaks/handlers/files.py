# -*- coding: utf-8 -*-
#
#  files
#  *****
#
# Backend supports for jQuery File Uploader, and implementation of the
# classes executed when an HTTP client contact /files/* URI

from __future__ import with_statement
import time

from twisted.internet import threads
from twisted.internet.defer import inlineCallbacks
from cyclone.web import os
from Crypto.Hash import SHA256

from globaleaks.settings import transact, transact_ro, GLSetting
from globaleaks.handlers.base import BaseHandler, BaseStaticFileHandler
from globaleaks.handlers.authentication import transport_security_check, authenticated, unauthenticated
from globaleaks.utils.utility import log, pretty_date_time
from globaleaks.rest import errors
from globaleaks.models import ReceiverFile, ReceiverTip, InternalTip, InternalFile, WhistleblowerTip
from globaleaks.third_party import rstr
from globaleaks.utils.zipstream import ZipStream


__all__ = ['Download', 'FileInstance']

def serialize_file(internalfile):

    file_desc = {
        'size' : internalfile.size,
        'content_type' : internalfile.content_type,
        'name' : internalfile.name,
        'creation_date': pretty_date_time(internalfile.creation_date),
        'id' : internalfile.id,
        'mark' : internalfile.mark,
        'sha2sum': internalfile.sha2sum,
    }

    return file_desc

@transact
def register_file_db(store, uploaded_file, filepath, cksum, internaltip_id):
    internaltip = store.find(InternalTip, InternalTip.id == internaltip_id).one()

    if not internaltip:
        log.err("File submission register in a submission that's no more")
        raise errors.TipGusNotFound

    original_fname = uploaded_file['filename']

    try:
        new_file = InternalFile()

        new_file.name = original_fname
        new_file.content_type = uploaded_file['content_type']
        new_file.mark = InternalFile._marker[0] # 'not processed'
        new_file.sha2sum = cksum
        new_file.size = uploaded_file['body_len']
        new_file.internaltip_id = unicode(internaltip_id)
        new_file.file_path = filepath

        store.add(new_file)
        store.commit()
    except Exception as excep:
        log.err("Unable to commit new InternalFile %s: %s" % (original_fname.encode('utf-8'), excep))
        raise excep

    # I'm forcing commits because I've got some inconsistencies
    # in this ReferenceSets. need to be investigated if needed.
    try:
        #internaltip.internalfiles.add(new_file)
        store.commit()
    except Exception as excep:
        log.err("Unable to reference InternalFile %s in InternalTip: %s" % (original_fname, excep))
        raise excep

    log.debug("=> Recorded new InternalFile %s (%s)" % (original_fname, cksum) )

    return serialize_file(new_file)


def dump_file_fs(uploaded_file):
    """
    @param files: a file
    @return: three variables:
        #0 a filepath linking the filename with the random
             filename saved in the disk
        #1 SHA256 checksum of the file
        #3 size in bytes of the files
    """
    from Crypto.Random import atfork
    atfork()

    saved_name = rstr.xeger(r'[A-Za-z]{26}')
    filelocation = os.path.join(GLSetting.submission_path, saved_name)

    log.debug("Start saving %d bytes from file [%s]" %
              (uploaded_file['body_len'], uploaded_file['filename'].encode('utf-8')))

    # checksum is computed here, because don't slow down the operation
    # enough to postpone in a scheduled job.
    # https://github.com/globaleaks/GlobaLeaks/issues/600

    sha = SHA256.new()
    with open(filelocation, 'w+') as fd:
        uploaded_file['body'].seek(0, 0)

        data = uploaded_file['body'].read() # 4kb
        total_length = 0

        while data != "":
            total_length = total_length + len(data)
            sha.update(data)
            os.write(fd.fileno(), data)
            data = uploaded_file['body'].read(4096) # 4kb

    return (saved_name, sha.hexdigest(), total_length)


@transact_ro
def get_tip_by_submission(store, id):

    try:
        itip = store.find(InternalTip, InternalTip.id == unicode(id)).one()
    except Exception as excep:
        log.err("get_tip_by_submission: Error in store.find: %s" % excep)
        raise errors.SubmissionGusNotFound

    if not itip:
        raise errors.SubmissionGusNotFound
    elif itip.mark != InternalTip._marker[0]:
        log.err("Denied access on a concluded submission")
        raise errors.SubmissionConcluded
    else:
        return itip.id

@transact_ro
def get_tip_by_wbtip(store, wb_tip_id):

    try:
        wb_tip = store.find(WhistleblowerTip,
                            WhistleblowerTip.id == wb_tip_id).one()
    except Exception as excep:
        log.err("get_tip_by_wtipid, reference (1) is missing: %s" % excep)
        raise errors.SubmissionGusNotFound

    if not wb_tip:
        raise errors.InvalidTipAuthToken

    try:
        itip = store.find(InternalTip,
                          InternalTip.id == wb_tip.internaltip_id).one()
    except Exception as excep:
        log.err("get_tip_by_wtipid, reference (2) is missing: %s" % excep)
        raise errors.SubmissionGusNotFound

    if not itip:
        raise errors.SubmissionGusNotFound
    else:
        return itip.id


class FileHandler(BaseHandler):

    @inlineCallbacks
    def handle_file_upload(self, itip_id):
        result_list = []

        # measure the operation of all the files (via browser can be selected
        # more than 1), because all files are delivered in the same time.
        start_time = time.time()

        uploaded_file = self.request.body

        try:
            # First: dump the file in the filesystem,
            # and exception raised here would prevent the InternalFile recordings
            (filepath, cksum, size) = yield threads.deferToThread(dump_file_fs, uploaded_file)
        except Exception as excep:
            log.err("Unable to save a file in filesystem: %s" % excep)
            raise errors.InternalServerError("Unable to accept new files")

        # integrity check: has been saved the same amount of byte declared ?
        if size != uploaded_file['body_len']:
            raise errors.InternalServerError("File has been truncated (%d saved on %d bytes)" %
                                             (size, uploaded_file['body_len']))

        try:
            # Second: register the file in the database
            registered_file = yield register_file_db(uploaded_file, filepath, cksum, itip_id)
        except Exception as excep:
            log.err("Unable to register file in DB: %s" % excep)
            raise errors.InternalServerError("Unable to accept new files")

        registered_file['elapsed_time'] = time.time() - start_time
        result_list.append(registered_file)

        self.set_status(201) # Created
        self.write({'files': result_list})


# This is different from FileInstance,just because there are a different authentication requirements
class FileAdd(FileHandler):
    """
    T4
    WhistleBlower interface for upload a new file in an already completed submission
    """

    @transport_security_check('tip')
    @authenticated('wb')
    @inlineCallbacks
    def post(self, wb_tip_id, *args):
        """
        Parameter: submission_gus
        Request: Unknown
        Response: Unknown
        Errors: SubmissionGusNotFound, SubmissionConcluded
        """
        itip_id = yield get_tip_by_wbtip(wb_tip_id)

        # Call the master class method
        yield self.handle_file_upload(itip_id)

class FileInstance(FileHandler):
    """
    U4
    WhistleBlower interface for upload a new file in a not yet completed submission
    """

    @transport_security_check('submission')
    @unauthenticated
    @inlineCallbacks
    def post(self, submission_id, *args):
        """
        Parameter: submission_gus
        Request: Unknown
        Response: Unknown
        Errors: SubmissionGusNotFound, SubmissionConcluded
        """
        itip_id = yield get_tip_by_submission(submission_id)

        # Call the master class method
        yield self.handle_file_upload(itip_id)


def serialize_receiver_file(receiverfile, internalfile):

    file_desc = {
        'size' : receiverfile.size,
        'content_type' : internalfile.content_type,
        'name' : ("%s.pgp" % internalfile.name) if receiverfile.status == ReceiverFile._status_list[2] else internalfile.name,
        'creation_date': pretty_date_time(internalfile.creation_date),
        'downloads' : receiverfile.downloads,
        'path' : receiverfile.file_path,
        'sha2sum' : internalfile.sha2sum,
    }
    return file_desc

@transact
def download_file(store, tip_id, file_id):
    """
    Auth temporary disabled, just Tip_id and File_id required
    """

    receivertip = store.find(ReceiverTip, ReceiverTip.id == unicode(tip_id)).one()
    if not receivertip:
        raise errors.TipGusNotFound

    file_obj = store.find(ReceiverFile, ReceiverFile.id == unicode(file_id)).one()
    if not file_obj:
        raise errors.FileGusNotFound

    log.debug("Download of %s downloads: %d with limit of %s for %s" %
              (file_obj.internalfile.name, file_obj.downloads,
               file_obj.internalfile.internaltip.download_limit, receivertip.receiver.name) )

    if file_obj.downloads == file_obj.internalfile.internaltip.download_limit:
        raise errors.DownloadLimitExceeded

    file_obj.downloads += 1

    return serialize_receiver_file(file_obj, file_obj.internalfile)



class Download(BaseHandler):

    @authenticated('receiver')
    @inlineCallbacks
    def get(self, tip_gus, file_gus, *uriargs):

        # tip_gus needed to authorized the download

        file_details = yield download_file(tip_gus, file_gus)
        # keys:  'file_path'  'sha2sum'  'size' : 'content_type' 'file_name'

        self.set_status(200)

        self.set_header('X-Download-Options', 'noopen')
        self.set_header('Content-Type', 'application/octet-stream')
        self.set_header('Content-Length', file_details['size'])
        self.set_header('Etag', '"%s"' % file_details['sha2sum'])
        self.set_header('Content-Disposition','attachment; filename=\"%s\"' % file_details['name'])

        filelocation = os.path.join(GLSetting.submission_path, file_details['path'])

        with open(filelocation, "rb") as requestf:
            chunk_size = 8192
            while True:
                chunk = requestf.read(chunk_size)
                if len(chunk) == 0:
                    break
                self.write(chunk)

        self.finish()


def create_supports_files(serialized_files):
    """
    zip_Etag, zip_name, files_dict = yield threads.deferToThread(create_supports_files, files_dict)

    serialized_files has:
    {
     'name': u'imag0009.jpg',
     'downloads': 0,
     'creation_date': '2013-11-19T16:50:20.049692',
     'sha2sum': u'd29d7a30eb85f3847adb128c2fd7f894ccfacf157851a6374efddf6c6bb0ffa2',
     'content_type': u'image/jpeg',
     'path': u'IXeIZckfQJaVRzoNPYnUfiIZfZ',
     'size': 759738
    }
    """
    import random
    sha = SHA256.new()

    # TODO - ramdisk ? dedicated directory ?
    tmpfile = "/tmp/%s_%s.txt" % ( random.randint(1, 0xFFFF), random.randint(1, 0xFFFF) )

    with file(tmpfile, 'w+') as f:

        f.write("This is a compressed archive of files downloaded from a GlobaLeaks node\n")
        f.write("[Some operational security tips will go here]\n\n")

        total_size = 0
        for filedesc in serialized_files:

            sha.update(filedesc['name'])

            linelength = 40
            linelength -= len(filedesc['name'])

            f.write("%s%s%s\n" % (filedesc['name'], " "*linelength, filedesc['size']) )
            total_size += filedesc['size']

            # Update all the path with the absolute path
            filedesc['path'] = os.path.join(GLSetting.submission_path, filedesc['path'])
            # Zip do not supports, apparently, unicode file name ?
            # Need to be investigated
            filedesc['name'] = str(filedesc['name'])

        f.write("\nTotal size uncompressed: %s" % total_size)

    Etag = sha.hexdigest()
    # TODO enhancement name (codeword ? date ?)
    name = "SubmissionArchive_%s.zip" % len(serialized_files)

    # append the FileList.txt here generated to the archive
    serialized_files.append({ 'path' : tmpfile,
                              'name' : "FileList.txt" })

    return Etag, name, serialized_files


@transact
def download_all_files(store, tip_id):

    receivertip = store.find(ReceiverTip, ReceiverTip.id == unicode(tip_id)).one()
    if not receivertip:
        raise errors.TipGusNotFound

    files = store.find(ReceiverFile, ReceiverFile.receiver_tip_id == unicode(tip_id))

    files_list = []
    for sf in files:

        if sf.downloads == sf.internalfile.internaltip.download_limit:
            log.debug("massive file download for %s: skipped %s (limit %d reached)" % (
                sf.receiver.name, sf.internalfile.name, sf.downloads
            ))
            continue

        sf.downloads += 1
        files_list.append( serialize_receiver_file(sf, sf.internalfile) )

    return files_list


class ZipDownload(BaseHandler):

    @unauthenticated
    @inlineCallbacks
    def get(self, tip_gus, *uriargs):

        files_dict = yield download_all_files(tip_gus)

        if not files_dict:
            raise errors.DownloadLimitExceeded

        zip_Etag, zip_name, files_dict = yield threads.deferToThread(create_supports_files, files_dict)

        # zip_cksum, zip_size, zip_name, zip_path = yield threads.deferToThread(zipfile_builder, path_list)

        self.set_status(200)

        self.set_header('X-Download-Options', 'noopen')
        self.set_header('Content-Type', 'application/zip')
        self.set_header('Etag', '"%s"' % zip_Etag)
        self.set_header('Content-Disposition','attachment; filename=\"%s\"' % zip_name)

        for data in ZipStream(files_dict):
            self.write(data)

        self.finish()

        if files_dict[-1]['name'] == GLSetting.zipfile_name:
            tmpzipfile = files_dict[-1]['path']
            try:
                # TODO, dedicated directory, scheduled cleaning, secure delete
                os.unlink(tmpzipfile)
            except Exception as excep:
                log.err("Unable to remove temporary Zipfile %s: %s" % (tmpzipfile, excep) )
        else:
            # assertionfail ?
            pass


<<<<<<< HEAD
=======
        self.write(filedata)
        self.finish()

class CSSStaticFileHandler(BaseStaticFileHandler):
    """
    This class is used to return the custom CSS file; 
    if the file is not present, 200 is returned with an empty content
    """

    @unauthenticated
    def get(self, path, include_body=True):
        self.set_header('Content-Type', 'text/css')
        path = self.parse_url_path(path)
        abspath = os.path.abspath(os.path.join(self.root, path))
        if os.path.isfile(abspath):
            StaticFileHandler.get(self, path, include_body)
        else:
            # empty CSS and avoid 404 error log
            self.set_status(200)
            self.finish()
>>>>>>> 41f9d22b
<|MERGE_RESOLUTION|>--- conflicted
+++ resolved
@@ -11,7 +11,7 @@
 
 from twisted.internet import threads
 from twisted.internet.defer import inlineCallbacks
-from cyclone.web import os
+from cyclone.web import os, StaticFileHandler
 from Crypto.Hash import SHA256
 
 from globaleaks.settings import transact, transact_ro, GLSetting
@@ -436,11 +436,6 @@
             pass
 
 
-<<<<<<< HEAD
-=======
-        self.write(filedata)
-        self.finish()
-
 class CSSStaticFileHandler(BaseStaticFileHandler):
     """
     This class is used to return the custom CSS file; 
@@ -457,5 +452,4 @@
         else:
             # empty CSS and avoid 404 error log
             self.set_status(200)
-            self.finish()
->>>>>>> 41f9d22b
+            self.finish()