--- conflicted
+++ resolved
@@ -12,7 +12,6 @@
 from globaleaks.handlers.authentication import authenticated, transport_security_check
 from globaleaks.models import Field, Step
 from globaleaks.rest import errors, requests
-<<<<<<< HEAD
 from globaleaks.settings import transact, transact_ro, GLSetting
 from globaleaks.utils.utility import log
 
@@ -25,21 +24,6 @@
     :return: a serialization of the object
     """
     return {
-=======
-from globaleaks.models import ApplicationData, Field, Step
-from globaleaks.utils.utility import log, datetime_now, datetime_null, datetime_to_ISO8601
-
-
-def admin_serialize_field(store, field, language):
-    """
-    Function that perform serialization of a field given the id
-    whenever the fieldgroup is directly associated with a Field the serialization include Field informations.
-    :param store: the store object to be used
-    :param field: the field object to be serialized
-    :return: a serialization of the object
-    """
-    ret =  {
->>>>>>> 8deac93b
         'id': field.id,
         'label': field.label,
         'description': field.description,
@@ -51,7 +35,6 @@
         'type': field.type,
         'x': field.x,
         'y': field.y,
-<<<<<<< HEAD
         'options': field.options or {},
         'children': [f.id for f in field.children],
     }
@@ -79,66 +62,6 @@
             r=receiver.name, e=dberror))
         raise errors.InvalidInputFormat(dberror)
     return admin_serialize_field(field, language)
-=======
-        'options': field.options
-    }
-
-    if field.children:
-        ret.update({
-            'children': [f.id for f in field.children]
-        })
-
-    return ret
-
-@transact_ro
-def transact_admin_serialize_field(store, field_id):
-    """
-    Transaction that perform serialization of a FieldGroup_ given the id
-    whenever the fieldgroup is directly associated with a Field the serialization include Field informations.
-    :param store: the store object provided by the transact decorator
-    :param field_id: the field_id of the object to be serialized
-    :return: a serialization of the object identified by field_id
-    """
-
-    field = store.find(FieldGroup, FieldGroup.id == unicode(field_id)).one()
-
-    return admin_serialize_field(store, field)
-
-def db_create_field(store, request, language=GLSetting.memory_copy.default_language):
-    field = Field.new(store, request)
-
-    return field
-
-@transact
-def transact_create_field(store, request, language=GLSetting.memory_copy.default_language):
-    field = db_create_field(store, request, language=language)
-
-    return admin_serialize_field(store, field, language)
-
-
-def db_update_field(store, field_id, request, language=GLSetting.memory_copy.default_language):
-    field = Field.get(store, field_id)
-
-    try:
-        field.update(request)
-    except Exception as dberror:
-        log.err("Unable to update receiver %s: %s" % (receiver.name, dberror))
-        raise errors.InvalidInputFormat(dberror)
-
-    return field
-
-@transact
-def transact_update_field(store, field_id, request, language=GLSetting.memory_copy.default_language):
-    """
-    Updates the specified receiver with the details.
-    raises :class:`globaleaks.errors.ReceiverIdNotFound` if the receiver does
-    not exist.
-    """
-    field = db_update_field(store, field_id, request, language=GLSetting.memory_copy.default_language)
-
-    return admin_serialize_field(store, field, language)
-
->>>>>>> 8deac93b
 
 @transact_ro
 def get_field_list(store, language=GLSetting.memory_copy.default_language):
@@ -146,23 +69,7 @@
     :return: the current field list serialized.
     :rtype: dict
     """
-<<<<<<< HEAD
     return [admin_serialize_field(f, language) for f in store.find(Field)]
-=======
-
-    # TODO clarify the madness: Field, FieldGroup, Step, FieldGroupFieldGroup
-    A = store.find(Field)
-    B = store.find(Step)
-
-    field_list = []
-
-    for f in A:
-        serialized_field = admin_serialize_field(store, f, language)
-        field_list.append(serialized_field)
-
-    return field_list
-
->>>>>>> 8deac93b
 
 @transact_ro
 def get_field(store, field_id, language=GLSetting.memory_copy.default_language):
@@ -177,7 +84,6 @@
     return admin_serialize_field(field, language)
 
 @transact
-<<<<<<< HEAD
 def delete_field(store, field_id):
     """
     Remove the field object corresponding to field_id from the store.
@@ -195,17 +101,6 @@
         step = step.one()
         step.delete(store)
     field.delete(store)
-=======
-def transact_delete_field(store, field_id):
-    field = store.find(Field, Field.id == unicode(field_id)).one()
-
-    if not field:
-        log.err("Requested invalid field")
-        raise errors.FieldIdNotFound
-
-    store.remove(field)
->>>>>>> 8deac93b
-
 
 @transact
 def get_context_fieldtree(store, context_id):
@@ -289,20 +184,8 @@
     @inlineCallbacks
     def put(self, *uriargs):
         """
-<<<<<<< HEAD
         Rearrange a field tree, moving field to the group selected by the user,
         and groups to the correspective steps.
-=======
-        Request: adminFieldDesc
-        Response: adminFieldDesc
-        Errors: InvalidInputFormat, FieldIdNotFound
-        """
-        request = self.validate_message(self.request.body, requests.adminFieldDesc)
-        response = yield transact_create_field(request, self.request.language)
-
-        self.set_status(201) # Created
-        self.finish(response)
->>>>>>> 8deac93b
 
         :raises InvalidInputFormat: if the tree sent presents some inconsistencies.
         """
@@ -324,18 +207,12 @@
     @inlineCallbacks
     def get(self, field_id, *uriargs):
         """
-<<<<<<< HEAD
         Get the field identified by field_id
 
         :param field_id:
         :rtype: adminFieldDesc
         :raises FieldIdNotFound: if there is no field with such id.
         :raises InvalidInputFormat: if validation fails.
-=======
-        Parameters: field_id
-        Response: adminFieldDesc
-        Errors: FieldIdNotFound, InvalidInputFormat
->>>>>>> 8deac93b
         """
         response = yield get_field(field_id, self.request.language)
         self.set_status(200)
@@ -355,7 +232,7 @@
         request = self.validate_message(self.request.body,
                                         requests.adminFieldDesc)
 
-        response = yield transact_create_field(request, self.request.language)
+        response = yield create_field(request, self.request.language)
 
         self.set_status(201) # Created
         self.finish(response)
@@ -377,16 +254,12 @@
         self.set_status(201)
         self.finish(response)
 
-<<<<<<< HEAD
     @transport_security_check('admin')
     @authenticated('admin')
     @inlineCallbacks
     def put(self, field_id, *uriargs):
         """
         Update a single field's attributes.
-=======
-        response = yield transact_update_field(field_id, request, self.request.language)
->>>>>>> 8deac93b
 
         Request: adminFieldDesc
         Response: adminFieldDesc
@@ -409,5 +282,5 @@
         Response: None
         Errors: InvalidInputFormat, FieldIdNotFound
         """
-        yield transact_delete_field(field_id)
+        yield delete_field(field_id)
         self.set_status(200)