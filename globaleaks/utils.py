--- conflicted
+++ resolved
@@ -314,13 +314,8 @@
                      "", str(etype))
     tmp = []
 
-<<<<<<< HEAD
     tmp.append("From: %s" % GLSetting.memory_copy.notif_username)
     tmp.append("To: %s" % GLSetting.memory_copy.notif_username)
-=======
-    tmp.append("From: %s" % GLSetting.error_reporting_username)
-    tmp.append("To: %s" % GLSetting.memory_copy.exception_email)
->>>>>>> d5443188
     tmp.append("Subject: GLBackend Exception %s [%d]" % (__version__, mail_exception.mail_counter) )
     tmp.append("Content-Type: text/plain; charset=ISO-8859-1")
     tmp.append("Content-Transfer-Encoding: 8bit\n")
@@ -348,15 +343,9 @@
              GLSetting.memory_copy.notif_username,
              GLSetting.memory_copy.exception_email,
              message,
-<<<<<<< HEAD
              GLSetting.memory_copy.notif_server,
              GLSetting.memory_copy.notif_port,
              GLSetting.memory_copy.notif_security)
-=======
-             GLSetting.error_reporting_server,
-             GLSetting.error_reporting_port,
-             GLSetting.error_reporting_security)
->>>>>>> d5443188
 
 mail_exception.mail_counter = 0
 
