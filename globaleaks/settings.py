--- conflicted
+++ resolved
@@ -80,12 +80,10 @@
         self.description_limit = 1024
         self.generic_limit = 2048
 
-<<<<<<< HEAD
         # static file rules
         self.staticfile_regexp = r'(\w+)\.(\w+)'
         self.staticfile_overwrite = False
 
-=======
         # acceptable 'Host:' header in HTTP request
         self.accepted_hosts = [ ]
 
@@ -97,7 +95,7 @@
             'receiver': False,
             'unauth': True
         }
->>>>>>> 967de055
+
 
     def load_cmdline_options(self):
         """
