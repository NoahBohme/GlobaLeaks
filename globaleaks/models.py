# -*- coding: UTF-8
#   config
#   ******
#
# GlobaLeaks ORM Models definition

import types

from storm.locals import Bool, DateTime, Int, Pickle, Reference, ReferenceSet
from storm.locals import Unicode, Storm, JSON

from globaleaks.settings import transact
from globaleaks.utils.utility import datetime_now, uuid4
from globaleaks.utils.validator import shorttext_v, longtext_v, shortlocal_v
from globaleaks.utils.validator import longlocal_v, dict_v


class Model(Storm):

    """
    Base class for working the database
    """
    id = Unicode(primary=True, default_factory=uuid4)
    creation_date = DateTime(default_factory=datetime_now)
    # Note on creation last_update and last_access may be out of sync by some
    # seconds.

    # initialize empty list for the base classes
    unicode_keys = []
    localized_strings = []
    int_keys = []
    bool_keys = []

    def __init__(self, attrs=None):

        if attrs is not None:
            self.update(attrs)

    def __new__(cls, *args, **kw):
        cls.__storm_table__ = cls.__name__.lower()
        # maybe check here for attrs validation, and eventually return None

        return Storm.__new__(cls, *args)

    def update(self, attrs=None):
        """
        Updated Models attributes based on attrs dictionary
        """
        # May raise ValueError and AttributeError
        if attrs is None:
            return

        # Dev note: these fields describe which key are expected in the
        # constructor. if not available, an error is raise.
        # other elements different from bool, unicode and int, can't be
        # processed by the generic "update" method and need to be assigned
        # to the object, [ but before commit(), if they are NOT NULL in the
        # SQL file ]
        cls_unicode_keys = getattr(self, "unicode_keys")
        cls_int_keys = getattr(self, "int_keys")
        cls_bool_keys = getattr(self, "bool_keys")
        cls_localized_keys = getattr(self, "localized_strings")

        for k in cls_unicode_keys:
            value = unicode(attrs[k])
            setattr(self, k, value)

        for k in cls_int_keys:
            value = int(attrs[k])
            setattr(self, k, value)

        for k in cls_bool_keys:
            if attrs[k] == 'true' or attrs[k] == u'true':
                value = True
            elif attrs[k] == 'false' or attrs[k] == u'false':
                value = False
            else:
                value = bool(attrs[k])
            setattr(self, k, value)

        for k in cls_localized_keys:
            value = attrs[k]
            previous = getattr(self, k)
            if previous and isinstance(previous, dict):
                previous.update(value)
                setattr(self, k, previous)
            else:
                setattr(self, k, value)

    def __repr___(self):
        attrs = ['%s=%s' % (attr, getattr(self, attr))
                 for attr in vars(Model)
                 if isinstance(attr, types.MethodType)]
        return '<%s model with values %s>' % (self.__name__, ', '.join(attrs))

    def __setattr__(self, name, value):
        # harder better faster stronger
        if isinstance(value, str):
            value = unicode(value)

        return Storm.__setattr__(self, name, value)

    def dict(self, dict_filter=None):
        """
        return a dictionary serialization of the current model.
        if no filter is provided, returns every single attribute.
        """
        if dict_filter is None:
            dict_filter = [x for x in vars(Model)
                           if isinstance(x, types.MethodType)]

        return dict((key, getattr(self, key)) for key in filter)


class User(Model):

    """
    This model keeps track of globaleaks users
    """
    __storm_table__ = 'user'

    username = Unicode(validator=shorttext_v)
    password = Unicode()
    salt = Unicode()
    role = Unicode()
    state = Unicode()
    last_login = DateTime()

    _roles = [u'admin', u'receiver']
    _states = [u'disabled', u'to_be_activated', u'enabled']

    unicode_keys = ['username', 'password', 'salt', 'role', 'state']
    int_keys = []


class Context(Model):

    """
    This model keeps track of specific contexts settings
    """
    __storm_table__ = 'context'

    # steps = [
    #     {
    #         'name': local_dict,
    #         'type': 'fields',
    #         'fields': [field_group_id1,
    #                    field_group_id2]
    #     },
    #     {
    #         'name': local_dict,
    #         'type': 'receiver',
    #         'options': {
    #             'show_small_receiver': True,
    #             'selectable_receiver': True,
    #             'show_small_cards': False,
    #             'maximum_selectable_receivers': 10,
    #             'select_all_receivers': True
    #         }
    #     }
    # ]

    selectable_receiver = Bool()
    show_small_cards = Bool()
    show_receivers = Bool()
    maximum_selectable_receivers = Int()
    select_all_receivers = Bool()

    # Unique fields is a dict with a unique ID as key,
    # and as value another dict, containing the field
    # descriptive values:
    # "presentation_order" : int
    # "preview" : bool
    # "required" : bool
    # "type" : unicode
    # "options" : dict (optional!)
    unique_fields = Pickle()

    # Localized fields is a dict having as keys, the same
    # keys of unique_fields, and as value a dict, containing:
    # 'name' : unicode
    # 'hint' : unicode
    localized_fields = Pickle()

    escalation_threshold = Int()

    tip_max_access = Int()
    file_max_download = Int()
    file_required = Bool()
    tip_timetolive = Int()
    submission_timetolive = Int()
    last_update = DateTime()
    tags = Pickle()

    # localized stuff
    name = Pickle(validator=shortlocal_v)
    description = Pickle(validator=longlocal_v)
    receiver_introduction = Pickle(validator=longlocal_v)
    fields_introduction = Pickle(validator=longlocal_v)

    # receivers = ReferenceSet(
    #                         Context.id,
    #                         ReceiverContext.context_id,
    #                         ReceiverContext.receiver_id,
    #                         Receiver.id)

    postpone_superpower = Bool()
    can_delete_submission = Bool()

    require_file_description = Bool()
    delete_consensus_percentage = Int()
    require_pgp = Bool()
    presentation_order = Int()

    unicode_keys = []
    localized_strings = ['name', 'description',
                         'receiver_introduction', 'fields_introduction']
    int_keys = ['escalation_threshold', 'tip_max_access', 'file_max_download',
                'maximum_selectable_receivers', 'delete_consensus_percentage',
                'presentation_order']
    bool_keys = ['selectable_receiver', 'file_required',
                 'select_all_receivers', 'postpone_superpower',
                 'can_delete_submission', 'require_file_description',
                 'require_pgp', 'show_small_cards', 'show_receivers']


class InternalTip(Model):

    """
    This is the internal representation of a Tip that has been submitted to the
    GlobaLeaks node.

    It has a not associated map for keep track of Receivers, Tips,
    Comments and WhistleblowerTip.
    All of those element has a Storm Reference with the InternalTip.id,
    never vice-versa
    """
    __storm_table__ = 'internaltip'

    context_id = Unicode()
    # context = Reference(InternalTip.context_id, Context.id)
    # comments = ReferenceSet(InternalTip.id, Comment.internaltip_id)
    # receivertips = ReferenceSet(InternalTip.id, ReceiverTip.internaltip_id)
    # internalfiles = ReferenceSet(InternalTip.id, InternalFile.internaltip_id)
    # receivers = ReferenceSet(InternalTip.id, Receiver.id)

    wb_fields = Pickle(validator=dict_v)
    pertinence_counter = Int()
    expiration_date = DateTime()
    last_activity = DateTime()

    # the LIMITS are stored in InternalTip because and admin may
    # need change them. These values are copied by Context
    escalation_threshold = Int()
    access_limit = Int()
    download_limit = Int()

    mark = Unicode()

    _marker = [u'submission', u'finalize', u'first', u'second']
    # N.B. *_keys = It's created without initializing dict


class ReceiverTip(Model):

    """
    This is the table keeping track of ALL the receivers activities and
    date in a Tip, Tip core data are stored in StoredTip. The data here
    provide accountability of Receiver accesses, operations, options.
    """
    __storm_table__ = 'receivertip'

    internaltip_id = Unicode()
    receiver_id = Unicode()
    # internaltip = Reference(ReceiverTip.internaltip_id, InternalTip.id)
    # receiver = Reference(ReceiverTip.receiver_id, Receiver.id)

    last_access = DateTime(default_factory=datetime_now)
    access_counter = Int()
    expressed_pertinence = Int()
    notification_date = DateTime()
    mark = Unicode()

    _marker = [u'not notified', u'notified', u'unable to notify', u'disabled',
               u'skipped']
    # N.B. *_keys = It's created without initializing dict


class WhistleblowerTip(Model):

    """
    WhisteleblowerTip is intended, to provide a whistleblower access to the
    Tip.  Has ome differencies from the ReceiverTips: has a secret
    authentication checks, has different capabilities, like: cannot not
    download, cannot express pertinence.
    """
    __storm_table__ = 'whistleblowertip'

    internaltip_id = Unicode()
    # internaltip = Reference(WhistleblowerTip.internaltip_id, InternalTip.id)
    receipt_hash = Unicode()
    last_access = DateTime()
    access_counter = Int()

    # N.B. *_keys = It's created without initializing dict


class ReceiverFile(Model):

    """
    This model keeps track of files destinated to a specific receiver
    """
    __storm_table__ = 'receiverfile'

    internaltip_id = Unicode()
    internalfile_id = Unicode()
    receiver_id = Unicode()
    receiver_tip_id = Unicode()
    # internalfile = Reference(ReceiverFile.internalfile_id, InternalFile.id)
    # receiver = Reference(ReceiverFile.receiver_id, Receiver.id)
    # internaltip = Reference(ReceiverFile.internaltip_id, InternalTip.id)
    # receiver_tip = Reference(ReceiverFile.receiver_tip_id, ReceiverTip.id)

    file_path = Unicode()
    size = Int()
    downloads = Int()
    last_access = DateTime()

    mark = Unicode()
    _marker = [u'not notified', u'notified', u'unable to notify', u'disabled',
               u'skipped']

    status = Unicode()
    _status_list = [u'reference', u'encrypted', u'unavailable', u'nokey']
    # reference = receiverfile.file_path reference internalfile.file_path
    # encrypted = receiverfile.file_path is an encrypted file for
    #                                    the specific receiver
    # unavailable = the file was supposed to be available but something goes
    # wrong and now is lost

    # N.B. *_keys = It's created without initializing dict


class InternalFile(Model):

    """
    This model keeps track of files before they are packaged
    for specific receivers
    """
    __storm_table__ = 'internalfile'

    internaltip_id = Unicode()
    # internaltip = Reference(InternalFile.internaltip_id, InternalTip.id)

    name = Unicode(validator=longtext_v)
    file_path = Unicode()

    content_type = Unicode()
    description = Unicode(validator=longtext_v)
    size = Int()

    mark = Unicode()
    _marker = [u'not processed', u'locked', u'ready', u'delivered']
    # 'not processed' = submission time
    # 'ready' = processed in ReceiverTip, available for usage
    # 'delivered' = the file need to stay on DB, but from the
    #               disk has been deleted
    #  it happens when GPG encryption is present in the whole Receiver group.
    # 'locked' = the file is under process by delivery scheduler

    # N.B. *_keys = It's created without initializing dict


class Comment(Model):

    """
    This table handle the comment collection, has an InternalTip referenced
    """
    __storm_table__ = 'comment'

    internaltip_id = Unicode()

    author = Unicode()
    content = Unicode(validator=longtext_v)

    # In case of system_content usage, content has repr() equiv
    system_content = Pickle()

    type = Unicode()
    _types = [u'receiver', u'whistleblower', u'system']
    mark = Unicode()
    _marker = [
        u'not notified',
        u'notified',
        u'unable to notify',
        u'disabled',
        u'skipped']

    # N.B. *_keys = It's created without initializing dict


class Message(Model):

    """
    This table handle the direct messages between whistleblower and one
    Receiver.
    """
    __storm_table__ = 'message'

    receivertip_id = Unicode()
    author = Unicode()
    content = Unicode(validator=longtext_v)
    visualized = Bool()

    type = Unicode()
    _types = [u'receiver', u'whistleblower']
    mark = Unicode()
    _marker = [
        u'not notified',
        u'notified',
        u'unable to notify',
        u'disabled',
        u'skipped']


class Node(Model):

    """
    This table has only one instance, has the "id", but would not exists a
    second element of this table. This table acts, more or less, like the
    configuration file of the previous GlobaLeaks release (and some of the GL
    0.1 details are specified in Context)

    This table represent the System-wide settings
    """
    __storm_table__ = 'node'

    name = Unicode(validator=shorttext_v)
    public_site = Unicode()
    hidden_service = Unicode()
    email = Unicode()
    receipt_salt = Unicode()
    last_update = DateTime()
    # this has a dedicated validator in update_node()
    receipt_regexp = Unicode()

    languages_enabled = Pickle()
    default_language = Unicode()

    # localized string
    description = Pickle(validator=longlocal_v)
    presentation = Pickle(validator=longlocal_v)
    footer = Pickle(validator=longlocal_v)
    subtitle = Pickle(validator=longlocal_v)
    terms_and_conditions = Pickle(validator=longlocal_v)

    # Here is set the time frame for the stats publicly exported by the node.
    # Expressed in hours
    stats_update_time = Int()

    # Advanced settings
    maximum_namesize = Int()
    maximum_textsize = Int()
    maximum_filesize = Int()
    tor2web_admin = Bool()
    tor2web_submission = Bool()
    tor2web_receiver = Bool()
    tor2web_unauth = Bool()
    allow_unencrypted = Bool()

    # privileges configurable in node/context/receiver
    postpone_superpower = Bool()
    can_delete_submission = Bool()
    ahmia = Bool()
    wizard_done = Bool(default=False)
    anomaly_checks = Bool(default=False)

    exception_email = Unicode()

    unicode_keys = ['name', 'public_site', 'email', 'hidden_service',
                    'exception_email', 'default_language', 'receipt_regexp']
    int_keys = ['stats_update_time', 'maximum_namesize',
                'maximum_textsize', 'maximum_filesize']
    bool_keys = ['tor2web_admin', 'tor2web_receiver', 'tor2web_submission',
                 'tor2web_unauth', 'postpone_superpower', 'anomaly_checks',
                 'can_delete_submission', 'ahmia', 'allow_unencrypted']
    # wizard_done is not checked because it's set by the backend
    localized_strings = [
        'description',
        'presentation',
        'footer',
        'subtitle',
        'terms_and_conditions']


class Notification(Model):

    """
    This table has only one instance, and contain all the notification
    information for the node templates are imported in the handler, but
    settings are expected all at once.
    """
    __storm_table__ = 'notification'

    server = Unicode()
    port = Int()
    username = Unicode()
    password = Unicode()

    source_name = Unicode(validator=shorttext_v)
    source_email = Unicode(validator=shorttext_v)

    security = Unicode()
    _security_types = [u'TLS', u'SSL']

    encrypted_tip_template = Pickle(validator=longlocal_v)
    encrypted_tip_mail_title = Pickle(validator=longlocal_v)
    plaintext_tip_template = Pickle(validator=longlocal_v)
    plaintext_tip_mail_title = Pickle(validator=longlocal_v)

    encrypted_file_template = Pickle(validator=longlocal_v)
    encrypted_file_mail_title = Pickle(validator=longlocal_v)
    plaintext_file_template = Pickle(validator=longlocal_v)
    plaintext_file_mail_title = Pickle(validator=longlocal_v)

    encrypted_comment_template = Pickle(validator=longlocal_v)
    encrypted_comment_mail_title = Pickle(validator=longlocal_v)
    plaintext_comment_template = Pickle(validator=longlocal_v)
    plaintext_comment_mail_title = Pickle(validator=longlocal_v)

    encrypted_message_template = Pickle(validator=longlocal_v)
    encrypted_message_mail_title = Pickle(validator=longlocal_v)
    plaintext_message_template = Pickle(validator=longlocal_v)
    plaintext_message_mail_title = Pickle(validator=longlocal_v)

    zip_description = Pickle(validator=longlocal_v)

    unicode_keys = [
        'server',
        'username',
        'password',
        'source_name',
        'source_email']
    localized_strings = [
        'encrypted_tip_template',
        'encrypted_tip_mail_title',
        'plaintext_tip_template',
        'plaintext_tip_mail_title',
        'encrypted_file_template',
        'encrypted_file_mail_title',
        'plaintext_file_template',
        'plaintext_file_mail_title',
        'encrypted_comment_template',
        'encrypted_comment_mail_title',
        'plaintext_comment_template',
        'plaintext_comment_mail_title',
        'encrypted_message_template',
        'encrypted_message_mail_title',
        'plaintext_message_template',
        'plaintext_message_mail_title',
        'zip_description']
    int_keys = ['port']


class Receiver(Model):

    """
    name, description, password and notification_fields, can be changed
    by Receiver itself
    """
    __storm_table__ = 'receiver'

    user_id = Unicode()
    # Receiver.user = Reference(Receiver.user_id, User.id)

    name = Unicode(validator=shorttext_v)

    # localization string
    description = Pickle(validator=longlocal_v)

    # of GPG key fields
    gpg_key_info = Unicode()
    gpg_key_fingerprint = Unicode()
    gpg_key_status = Unicode()
    gpg_key_armor = Unicode()
    gpg_enable_notification = Bool()

    _gpg_types = [u'Disabled', u'Enabled']

    # Can be changed and can be different from username!
    mail_address = Unicode()

    # Admin chosen options
    can_delete_submission = Bool()
    postpone_superpower = Bool()

    # receiver_tier = 1 or 2. Mean being part of the first or second level
    # of receivers body. if threshold is configured in the context. default 1
    receiver_level = Int()

    last_update = DateTime()

    # Group which the Receiver is part of
    tags = Pickle()

    # personal advanced settings
    tip_notification = Bool()
    comment_notification = Bool()
    file_notification = Bool()
    message_notification = Bool()

    # contexts = ReferenceSet("Context.id",
    #                         "ReceiverContext.context_id",
    #                         "ReceiverContext.receiver_id",
    #                         "Receiver.id")

    presentation_order = Int()

    unicode_keys = ['name', 'mail_address']
    localized_strings = ['description']
    int_keys = ['receiver_level', 'presentation_order']
    bool_keys = ['can_delete_submission', 'tip_notification',
                 'comment_notification', 'file_notification',
                 'message_notification', 'postpone_superpower']


# Follow two classes used for Many to Many references
class ReceiverContext(object):

    """
    Class used to implement references between Receivers and Contexts
    """
    __storm_table__ = 'receiver_context'
    __storm_primary__ = 'context_id', 'receiver_id'
    context_id = Unicode()
    receiver_id = Unicode()


class ReceiverInternalTip(object):

    """
    Class used to implement references between Receivers and IntInternalTips
    """
    __storm_table__ = 'receiver_internaltip'
    __storm_primary__ = 'receiver_id', 'internaltip_id'

    receiver_id = Unicode()
    internaltip_id = Unicode()


class ApplicationData(Model):

    """
    Exists only one instance of this class, because the ApplicationData
    had only one big updated blob.
    """
    __storm_table__ = 'applicationdata'

    version = Int()
    fields = Pickle()


class Stats(Model):

    """
    Stats collection!
    """
    __storm_table__ = 'stats'

    content = Pickle()


class Field(Model):
    __storm_table__ = 'field'

    preview = Bool()

    # This is set if the field should be duplicated for collecting statistics
    # when encryption is enabled.
    stats_enabled = Bool()

    required = Bool()
    type = Unicode()
    # Supported field types:
    # * radio
    # * checkbox
    # * multiselect
    # * select
    # * input box
    # * text area
    # * modal
    # * dialog
    # * tos
    regexp = Unicode()
    options = JSON()

    # When only 1 option
    # {
    #     "trigger": field_group_id
    # }

    # When multiple options
    # [
    #     {
    #         "name": lang_dict,
    #         "x": int,
    #         "y": int,
    #         "description": lang_dict,
    #         "trigger": field_group_id
    #     }, ...
    # ]

    default_value = Unicode()

    group_id = Unicode()


class FieldGroup(Model):
    __storm_table__ = 'fieldgroup'

    x = Int()
    y = Int()

    label = JSON()
    description = JSON()
    hint = JSON()
    multi_entry = Bool()

<<<<<<< HEAD
    @transact
    def delete(self, store):
        """
        Delete the current instance of a FieldGroup, removing all childs and associated Fields.
        """
        for c in self.children:
            if not c.children:
                store.remove(store.find(Field, Field.group_id == leaf.id))
            store.remove(leaf)


class FieldGroupFieldGroup(object):

    """
    Class used to implement references between FieldGroup and FieldGroups
    """
    __storm_table__ = 'fieldgroup_fieldgroup'
    __storm_primary__ = 'parent_id', 'child_id'
    parent_id = Unicode()
    child_id = Unicode()

=======
>>>>>>> eae40fcd

class Step(Model):
    context_id = Unicode()
    field_group_id = Unicode()
    number = Int()


Context.steps = ReferenceSet(Context.id,
                             Step.context_id,
                             Step.field_group_id,
                             FieldGroup.id)

# _*_# References tracking below #_*_#
Receiver.user = Reference(Receiver.user_id, User.id)

Receiver.internaltips = ReferenceSet(Receiver.id,
                                     ReceiverInternalTip.receiver_id,
                                     ReceiverInternalTip.internaltip_id,
                                     InternalTip.id)

InternalTip.receivers = ReferenceSet(InternalTip.id,
                                     ReceiverInternalTip.internaltip_id,
                                     ReceiverInternalTip.receiver_id,
                                     Receiver.id)

InternalTip.context = Reference(InternalTip.context_id,
                                Context.id)

InternalTip.comments = ReferenceSet(InternalTip.id,
                                    Comment.internaltip_id)

InternalTip.receivertips = ReferenceSet(InternalTip.id,
                                        ReceiverTip.internaltip_id)

InternalTip.internalfiles = ReferenceSet(InternalTip.id,
                                         InternalFile.internaltip_id)

ReceiverFile.internalfile = Reference(ReceiverFile.internalfile_id,
                                      InternalFile.id)

ReceiverFile.receiver = Reference(ReceiverFile.receiver_id, Receiver.id)

ReceiverFile.internaltip = Reference(ReceiverFile.internaltip_id,
                                     InternalTip.id)

ReceiverFile.receiver_tip = Reference(ReceiverFile.receiver_tip_id,
                                      ReceiverTip.id)

WhistleblowerTip.internaltip = Reference(WhistleblowerTip.internaltip_id,
                                         InternalTip.id)

InternalFile.internaltip = Reference(InternalFile.internaltip_id,
                                     InternalTip.id)

ReceiverTip.internaltip = Reference(ReceiverTip.internaltip_id, InternalTip.id)

ReceiverTip.receiver = Reference(ReceiverTip.receiver_id, Receiver.id)

Receiver.tips = ReferenceSet(Receiver.id, ReceiverTip.receiver_id)

Comment.internaltip = Reference(Comment.internaltip_id, InternalTip.id)

Message.receivertip = Reference(Message.receivertip_id, ReceiverTip.id)

Context.receivers = ReferenceSet(
    Context.id,
    ReceiverContext.context_id,
    ReceiverContext.receiver_id,
    Receiver.id)

Receiver.contexts = ReferenceSet(
    Receiver.id,
    ReceiverContext.receiver_id,
    ReceiverContext.context_id,
    Context.id)

Field.field_group = Reference(Field.group_id, FieldGroup.id)
FieldGroup.children = ReferenceSet(
    FieldGroup.id,
    FieldGroupFieldGroup.parent_id,
    FieldGroupFieldGroup.child_id,
    FieldGroup.id)



models = [Node, User, Context, ReceiverTip, WhistleblowerTip, Comment,
          InternalTip, Receiver, ReceiverContext, InternalFile, ReceiverFile,
          Notification, Message, Stats, ApplicationData, Field, FieldGroup,
          Step]<|MERGE_RESOLUTION|>--- conflicted
+++ resolved
@@ -726,7 +726,6 @@
     hint = JSON()
     multi_entry = Bool()
 
-<<<<<<< HEAD
     @transact
     def delete(self, store):
         """
@@ -748,8 +747,6 @@
     parent_id = Unicode()
     child_id = Unicode()
 
-=======
->>>>>>> eae40fcd
 
 class Step(Model):
     context_id = Unicode()
