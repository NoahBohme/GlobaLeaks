--- conflicted
+++ resolved
@@ -290,8 +290,4 @@
 Folder.files = ReferenceSet(Folder.id, InternalFile.folder_id)
 
 models = [Node, Context, ReceiverTip, WhistleblowerTip, Comment, InternalTip,
-<<<<<<< HEAD
-          Receiver, InternalFile, Folder]
-=======
           Receiver, ReceiverContext, InternalFile, Folder]
->>>>>>> e841cf5e
