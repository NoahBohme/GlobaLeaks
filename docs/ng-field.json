--- conflicted
+++ resolved
@@ -3,77 +3,10 @@
     "name": {
       "en": "step 1"
     },
-<<<<<<< HEAD
-    "description": {
-      "en": "This is a checkbox"
-    },
-    "hint": {
-      "en": "hint hint ;)"
-    },
-    "multi_entry": true,
-    "x": 1,
-    "y": 0,
-    "type": "checkbox",
-    "stats_enabled": true,
-    "required": true,
-    "regexp": ".*",
-    "options": {
-      "one": {
-        'label' : {
-            "en": "Option 1"
-        }
-        'trigger': unicode,
-      }
-    },
-    "default_value": "one", # TODO - so the trigger is already expanded ?
-    "preview": true
-  },
-  {
-    "label": {
-      "en": "Anagraphics"
-    },
-    "description": {
-      "en": "Anagraphics"
-    },
-    "hint": {
-      "en": "hint hint ;)"
-    },
-    "type": "group",
-    "multi_entry": true,
-    "x": 1,
-    "y": 0,
-    "options": {
-      "fields": [
-        {
-          "label": {
-            "en": "Name"
-          },
-          "description": {
-            "en": "Your name please"
-          },
-          "hint": {
-            "en": "hint hint ;)"
-          },
-          "multi_entry": true,
-          "x": 1,
-          "y": 0,
-          "type": "checkbox",
-          "stats_enabled": true,
-          "required": true,
-          "regexp": ".*",
-          "options": {
-            "one": {
-              "en": "Option 1"
-            }
-          },
-          "default": "one",
-          "preview": true
-=======
     "fields": [
       {
         "label": {
           "en": "Checkbox"
->>>>>>> dfdc00b6
         },
         "description": {
           "en": "This is a checkbox"
