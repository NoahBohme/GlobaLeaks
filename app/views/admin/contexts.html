<div ng-include="'views/header.html'"
  onload="header_title='Contexts Configuration';
  header_subtitle='Administration Interface'"
>
</div>


<div class="container config-page">

  <div class="row">
    <!-- Begin Nav Bar -->
    <!--  Note the use of "''", yeah two of them.
            This is the ng-inlcude directive:
            http://docs.angularjs.org/api/ng.directive:ngInclude
      -->
    <div class="span3 config-sidebar"
      ng-include="'views/admin/sidebar.html'">
    </div>
    <!-- End Nav Bar -->

    <div class="span9">

      <!-- ContextList -->
      <div ng-controller="AdminContextsCtrl">
        <div class="row">
          <div class="span4">
            <h3>Contexts list</h4>
          </div>
        </div>

        <div class="row" ng-repeat="context in admin.contexts">
          <form name="contextForm" ng-controller="AdminContextsEditorCtrl">
            <div class="span9 configItem contextItem">

              <div class="row" ng-click="toggleEditing()">
                <div class="span9 editorHeader contextEditorHeader">
                  <div class="span4">
                    <span>{{context.name}}</span>
                  </div>

                  <div class="span4 editButtons" ng-show="editing">
                    <button class="btn btn-success saveContext"
                            ng-disabled="contextForm.$pristine || contextForm.$invalid"
                            ng-click="update(context)">Save</button>

                    <button class="btn btn-danger deleteContext"
                            ng-click="delete(context)">Delete</button>
                  </div>

                </div>
              </div>

              <div class="row editor contextEditor" ng-show="editing">

                <div class="row">

                  <div class="span4">
                    <label>Name</label>
                    <input type="text"
                           required
                           ng-model="context.name"
                           value="{{context.name}}">
                    <label>Description</label>
                    <textarea required ng-model="context.description">{{context.description}}</textarea>

                  </div>


                  <div class="span4">
                    <label>Receivers</label>
                    <div class="selectionList">

                      <div ng-repeat="receiver in admin.receivers" ng-class='{row: $index%3==2}'>

                        <div class="selectionElement">
                          <div class="selectionDetails" ng-click="toggle(receiver)"
                               ng-class="{selected: isSelected(receiver)}" ng-mouseenter="selectorActive=true;"
                               ng-mouseleave="selectorActive=false;">
                            <div class="selector" ng-show="selectorActive"><span>&#10004;</span></div>
                            <img data-src="holder.js/40x40" holder class="img-polaroid">
                            <span>{{receiver.name}}</span>
                          </div>
                        </div>

                      </div>

                    </div>

                  </div>
                </div>

                <div class="row">

<<<<<<< HEAD
                  <div class="offset4 span4">
                    <div ng-include="'views/admin/fieldeditor.html'"></div>
=======
                  <div class="span4">
                    <label>Description</label>
                    <textarea required ng-model="context.description">{{context.description}}</textarea>
                  </div>

                  <div class="span4">
                    <button class="btn btn-success saveContext"
                            ng-disabled="contextForm.$pristine || contextForm.$invalid"
                            ng-click="update(context)">Save</button>

                    <button class="btn btn-danger deleteContext"
                            ng-click="delete(context)">Delete</button>
>>>>>>> e99b07b1

                  </div>

                </div>
              </div>
            </div>
          </form>
        </div>

        <div class="row">
          <div class="span9 configRow addContext">
            <h4>Add new context</h4>
            <form name="newContext">
              <div class="row">
                <div class="span4">
                  <input type="text" ng-model="new_context_name" required>
                </div>
              </div>
              <div class="row">
                <div class="span4">
                  <button class="btn" ng-disabled="newContext.$invalid"
                          ng-click="admin.create_context(new_context_name)">add</button>
                </div>
              </div>
            </form>
          </div>
        </div>

      </div>
      <!-- End Context List -->

    </div>
  </div>
</div>

<|MERGE_RESOLUTION|>--- conflicted
+++ resolved
@@ -91,24 +91,8 @@
 
                 <div class="row">
 
-<<<<<<< HEAD
                   <div class="offset4 span4">
                     <div ng-include="'views/admin/fieldeditor.html'"></div>
-=======
-                  <div class="span4">
-                    <label>Description</label>
-                    <textarea required ng-model="context.description">{{context.description}}</textarea>
-                  </div>
-
-                  <div class="span4">
-                    <button class="btn btn-success saveContext"
-                            ng-disabled="contextForm.$pristine || contextForm.$invalid"
-                            ng-click="update(context)">Save</button>
-
-                    <button class="btn btn-danger deleteContext"
-                            ng-click="delete(context)">Delete</button>
->>>>>>> e99b07b1
-
                   </div>
 
                 </div>
