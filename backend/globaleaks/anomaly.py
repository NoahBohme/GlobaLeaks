# -*- coding: utf-8 -*-
#
# anomaly
# *******
#
# GlobaLeaks cannot perform ratelimit and DoS protection based on source IP address
# because is designed to run in the Darknet. Therefore we've to implement a strict
# anomaly detection in order to raise alarm and trigger ratelimit of various nature.
#
# If you want know more:
# https://docs.google.com/a/apps.globaleaks.org/document/d/1P-uHM5K3Hhe_KD6YvARbRTuqjVOVj0VkI7qPO9aWFQw/edit
#
from twisted.internet import defer

from globaleaks import models, event
from globaleaks.handlers.admin.notification import get_notification
from globaleaks.rest.apicache import GLApiCache
from globaleaks.settings import GLSetting, transact_ro
from globaleaks.utils.mailutils import MIME_mail_build, sendmail
from globaleaks.utils.utility import log, datetime_now, is_expired, \
    datetime_to_ISO8601, bytes_to_pretty_str


def update_AnomalyQ(event_matrix, alarm_level):
    date = datetime_to_ISO8601(datetime_now())[:-8]

    GLSetting.RecentAnomaliesQ.update({
        date: [event_matrix, alarm_level]
    })


@defer.inlineCallbacks
def compute_activity_level():
    """
    This function is called by the scheduled task, to update the
    Alarm level.

    At the end of the execution, reset to 0 the counters,
    this is why the content are copied for the statistic
    acquiring later.
    """
    Alarm.number_of_anomalies = 0

    current_event_matrix = {}

    requests_timing = []

    for _, event_obj in event.EventTrackQueue.queue.iteritems():
        current_event_matrix.setdefault(event_obj.event_type, 0)
        current_event_matrix[event_obj.event_type] += 1
        requests_timing.append(event_obj.request_time)

    if len(requests_timing) > 2:
        log.info("In latest %d seconds: worst RTT %f, best %f" %
                 (GLSetting.anomaly_seconds_delta,
                  round(max(requests_timing), 2),
                  round(min(requests_timing), 2)))

    for event_name, threshold in Alarm.OUTCOMING_ANOMALY_MAP.iteritems():
        if event_name in current_event_matrix:
            if current_event_matrix[event_name] > threshold:
                Alarm.number_of_anomalies += 1
            else:
                log.debug("[compute_activity_level] %s %d < %d: it's OK (Anomalies recorded so far %d)" %
                          (event_name,
                           current_event_matrix[event_name],
                           threshold, Alarm.number_of_anomalies))

    previous_activity_sl = Alarm.stress_levels['activity']

    # Behavior: once the activity has reach a peek, the stress level
    # is raised at RED (two), and then is decremented at YELLOW (one) in the
    # next evaluation.

    if Alarm.number_of_anomalies >= 2:
        report_function = log.msg
        Alarm.stress_levels['activity'] = 2
    elif Alarm.number_of_anomalies == 1:
        report_function = log.info
        Alarm.stress_levels['activity'] = 1
    else:
        report_function = log.debug
        Alarm.stress_levels['activity'] = 0

    # slow downgrade, if something has triggered a two, next step to 1
    if previous_activity_sl == 2 and not Alarm.stress_levels['activity']:
        Alarm.stress_levels['activity'] = 1

    # if there are some anomaly or we're nearby, record it.
    if Alarm.number_of_anomalies >= 1 or Alarm.stress_levels['activity'] >= 1:
        update_AnomalyQ(current_event_matrix,
                        Alarm.stress_levels['activity'])

    if previous_activity_sl or Alarm.stress_levels['activity']:
        report_function("in Activity stress level switch from %d => %d" %
                        (previous_activity_sl,
                         Alarm.stress_levels['activity']))


    # Alarm notification get the copy of the latest activities
    yield Alarm.admin_alarm_notification(current_event_matrix)

    defer.returnValue(Alarm.stress_levels['activity'] - previous_activity_sl)


def get_disk_anomaly_conditions(free_workdir_bytes, total_workdir_bytes, free_ramdisk_bytes, total_ramdisk_bytes):
    free_disk_megabytes = free_workdir_bytes / (1024 * 1024)
    free_disk_percentage = free_workdir_bytes / (total_workdir_bytes / 100)
    free_workdir_string = bytes_to_pretty_str(free_workdir_bytes)
    free_ramdisk_string = bytes_to_pretty_str(free_ramdisk_bytes)
    total_workdir_string = bytes_to_pretty_str(total_workdir_bytes)
    total_ramdisk_string = bytes_to_pretty_str(total_ramdisk_bytes)

    def info_msg_0(free_workdir_bytes, total_workdir_bytes, free_ramdisk_bytes, total_ramdisk_bytes):
        return "Disk space < 1%%: %s on %s" % (total_workdir_string, free_workdir_string)

    def info_msg_1(free_workdir_bytes, total_workdir_bytes, free_ramdisk_bytes, total_ramdisk_bytes):
        return "Minimum space available of %d MB reached: (%s on %s)" % \
                (GLSetting.defaults.minimum_megabytes_required,
                total_workdir_string,
                free_workdir_string)

    def info_msg_2(free_workdir_bytes, total_workdir_bytes, free_ramdisk_bytes, total_ramdisk_bytes):
<<<<<<< HEAD
        return "Ramdisk space not enough (%s on %s), required at least 2Kb" % (
=======
        return "Ramdisk space < 2kB: %s on %s" % (
>>>>>>> 21621500
                    free_ramdisk_string, total_ramdisk_string)

    def info_msg_3(free_workdir_bytes, total_workdir_bytes, free_ramdisk_bytes, total_ramdisk_bytes):
        return "Disk space ~ 2%% (Critical when reach 1%%): %s on %s" % \
                (total_workdir_string, free_workdir_string)

    def info_msg_4(free_workdir_bytes, total_workdir_bytes, free_ramdisk_bytes, total_ramdisk_bytes):
        return "Minimum space available of %d MB is near: (%s on %s)" % \
                (GLSetting.defaults.minimum_megabytes_required,
                 total_workdir_string,
                 free_workdir_string)

    def info_msg_5(free_workdir_bytes, total_workdir_bytes, free_ramdisk_bytes, total_ramdisk_bytes):
        return "Disk space permit maximum of %d uploads (%s on %s)" % \
                (Alarm._HIGH_DISK_ALARM, total_workdir_string, free_workdir_string)

    def info_msg_6(free_workdir_bytes, total_workdir_bytes, free_ramdisk_bytes, total_ramdisk_bytes):
        return "Disk space permit maximum of %d uploads (%s on %s)" % \
                (Alarm._MEDIUM_DISK_ALARM, free_workdir_string, total_workdir_string)

    # list of bad conditions ordered starting from the worst case scenario
    conditions = [
        {
            # If percentage is <= 1%: disable the submission
            'condition': free_disk_percentage <= 1,
            'info_msg': info_msg_0,
            'stress_level': 3,
            'accept_submissions': False,
        },
        {
            # If disk has less than the hardcoded minimum amount (1Gb)
            'condition': free_disk_megabytes <= GLSetting.defaults.minimum_megabytes_required,
            'info_msg': info_msg_1,
            'stress_level': 3,
            'accept_submissions': False,
        },
        {
            # If ramdisk has less than 2kbytes
            'condition': free_ramdisk_bytes <= 2048,
            'info_msg': info_msg_2,
            'stress_level': 3,
            'accept_submissions': False,
        },
        {
            # If percentage is 2% start to alert the admin on the upcoming critical situation
            'condition': free_disk_percentage == 2,
            'info_msg': info_msg_3,
            'stress_level': 2,
            'accept_submissions': True,
        },
        {
            # Again to avoid bad surprise, we alert the admin at (minimum disk required * 2)
            'condition': free_disk_megabytes <= (GLSetting.defaults.minimum_megabytes_required * 2),
            'info_msg': info_msg_4,
            'stress_level': 2,
            'accept_submissions': True,
        },
        {
            # if 5 times maximum file can be accepted
            'condition': free_disk_megabytes <= (Alarm._HIGH_DISK_ALARM * GLSetting.memory_copy.maximum_filesize),
            'info_msg': info_msg_5,
            'stress_level': 2,
            'accept_submissions': True,
        },
        {
            # if 15 times maximum file size can be accepted
            'condition': free_disk_megabytes <= (Alarm._MEDIUM_DISK_ALARM * GLSetting.memory_copy.maximum_filesize),
            'info_msg': info_msg_6,
            'stress_level': 1,
            'accept_submissions': True,
        }
    ]
    return conditions


class Alarm(object):
    """
    This class implement some classmethod used to report general
    usage of the system and the class itself return and operate
    over the stress level of the box.

    Class variables:
        @stress_levels
            Contain the ALARM [0 to 2] threshold for disk and activities.
    """

    stress_levels = {
        'disk_space': 0,
        'disk_message': None,
        'activity': 0,
    }

    # _DISK_ALARM express the number of files upload (at maximum size) that can be stored
    _MEDIUM_DISK_ALARM = 15
    _HIGH_DISK_ALARM = 5
    # is a rough indicator, every file got compression + encryption so the true disk
    # space can't be estimated correctly.

    INCOMING_ANOMALY_MAP = {
    }

    OUTCOMING_ANOMALY_MAP = {
         # Remind: started submission at the moment can be triggered also by a crawler
<<<<<<< HEAD
        'started_submissions': 10,
=======
        'started_submissions': 50,
>>>>>>> 21621500
        'completed_submissions': 5,
        'rejected_submissions': 5,
        'failed_logins': 8,
        'successful_logins': 3,
        'uploaded_files': 10,
        'appended_files': 10,
        'wb_comments': 2,
        'wb_messages': 2,
        'receiver_comments': 6,
        'receiver_messages': 6
    }

    # the level of the alarm in 30 seconds
    _alarm_level = {}
    _anomaly_history = {}

    latest_measured_freespace = None

    # keep track of the last sent email
    last_alarm_email = None

    def __init__(self):
        self.current_time = datetime_now()

        self.difficulty_dict = {
            'human_captcha': False,
            'graph_captcha': False,
            'proof_of_work': False
        }


    @staticmethod
    def reset():
        Alarm.stress_levels = {
            'disk_space': 0,
            'disk_message': None,
            'activity': 0
        }

    def get_token_difficulty(self):
        """
        This function return the difficulty that will be enforced in the
        token, whenever is File or Submission, here is evaluated with a dict.
        """
        if Alarm.stress_levels['activity'] >= 1:
            self.difficulty_dict['human_captcha'] = True

        if Alarm.stress_levels['disk_space'] >= 1:
            self.difficulty_dict['human_captcha'] = True

        log.debug("get_token_difficulty in %s is: HC:%s, GC:%s, PoW:%s" % (
            self.current_time,
            "Y" if self.difficulty_dict['human_captcha'] else "N",
            "Y" if self.difficulty_dict['graph_captcha'] else "N",
            "Y" if self.difficulty_dict['proof_of_work'] else "N" ))

        return self.difficulty_dict

    @staticmethod
    @defer.inlineCallbacks
    def admin_alarm_notification(event_matrix):
        """
        This function put a mail in queue for the Admin, if the
        Admin notification is disable or if another Anomaly has been
        raised in the last 15 minutes, email is not send.
        """
        do_not_stress_admin_with_more_than_an_email_after_minutes = 15

        @transact_ro
        def _get_node_admin_email(store):
            node = store.find(models.Node).one()
            return node.email

        @transact_ro
        def _get_admin_user_language(store):
            admin_user = store.find(models.User, models.User.username == u'admin').one()
            return admin_user.language

        @transact_ro
        def _get_message_template(store):
            admin_user = store.find(models.User, models.User.username == u'admin').one()
            notif = store.find(models.Notification).one()
            template = notif.admin_anomaly_template
            if admin_user.language in template:
                return template[admin_user.language]
            elif GLSetting.memory_copy.language in template:
                return template[GLSetting.memory_copy.language]
            else:
                raise Exception("Cannot find any language for admin notification")

        def _activity_alarm_level():
            return "%s" % Alarm.stress_levels['activity']

        def _activity_dump():
            retstr = ""
            for event, amount in event_matrix.iteritems():
                retstr = "%s: %d\n%s" % (event, amount, retstr)
            return retstr

        def _disk_alarm_level():
            return "%s" % Alarm.stress_levels['disk_space']

        def _disk_dump():
            return "%s" % bytes_to_pretty_str(Alarm.latest_measured_freespace)

        def _disk_status_message():
            if Alarm.stress_levels['disk_message']:
                return unicode(Alarm.stress_levels['disk_message'])
            else:
                return "Disk space OK"

        @transact_ro
        def _node_name(store):
            node = store.find(models.Node).one()
            return unicode(node.name)

        KeyWordTemplate = {
            "%ActivityAlarmLevel%": _activity_alarm_level,
            "%ActivityDump%": _activity_dump,
            "%DiskAlarmLevel%": _disk_alarm_level,
            "%DiskDump%": _disk_dump,
            "%DiskErrorMessage%": _disk_status_message,
            "%NodeName%": _node_name
        }
        # ------------------------------------------------------------------

        # Independently from the event_matrix, the status of the stress level can
        # be in non-0 value.
        # Here start the Anomaly Notification code, before checking if we have to send email
        if not (Alarm.stress_levels['activity'] or Alarm.stress_levels['disk_space']):
            # lucky, no stress activities recorded: no mail needed
            defer.returnValue(None)

        print "EM", event_matrix

        if not GLSetting.memory_copy.admin_notif_enable:
            # event_matrix is {} if we are here only for disk
            log.debug("Anomaly to be reported %s, but Admin has Notification disabled" %
                      "[%s]" % event_matrix if event_matrix else "")
            defer.returnValue(None)

        if Alarm.last_alarm_email:
            if not is_expired(Alarm.last_alarm_email,
                              minutes=do_not_stress_admin_with_more_than_an_email_after_minutes):
                log.debug("Alert email want be sent, but the threshold of %d minutes is not yet reached since %s" % (
                    do_not_stress_admin_with_more_than_an_email_after_minutes,
                    datetime_to_ISO8601(Alarm.last_alarm_email)))
                defer.returnValue(None)

        # and now, processing the template
        message = yield _get_message_template()
        print "T", message
        for keyword, templ_funct in KeyWordTemplate.iteritems():

            where = message.find(keyword)

            if where == -1:
                continue

            # based on the type of templ_funct, we've to use 'yield' or not
            # cause some returns a deferred.
            if isinstance(templ_funct, type(sendmail)):
                content = templ_funct()
            else:
                content = yield templ_funct()

            message = "%s%s%s" % (
                message[:where],
                content,
                message[where + len(keyword):])

        admin_email = yield _get_node_admin_email()
        admin_language = yield _get_admin_user_language()
        notification_settings = yield get_notification(admin_language)

        print notification_settings['admin_anomaly_mail_title']

        message = MIME_mail_build(GLSetting.memory_copy.notif_source_email,
                                  GLSetting.memory_copy.notif_source_email,
                                  admin_email,
                                  admin_email,
                                  notification_settings['admin_anomaly_mail_title'],
                                  message)
        print message
        print event_matrix

        log.debug('Alarm Email for admin (%s): connecting to [%s:%d], '
                  'the next mail should be in %d minutes' %
                  (event_matrix,
                   GLSetting.memory_copy.notif_server,
                   GLSetting.memory_copy.notif_port,
                   do_not_stress_admin_with_more_than_an_email_after_minutes))

        Alarm.last_alarm_email = datetime_now()

        # Currently the anomaly emails are disabled due to the fact that a
        # good and useful mail templates are still missing.
        #
        # yield sendmail(authentication_username=GLSetting.memory_copy.notif_username,
        #                authentication_password=GLSetting.memory_copy.notif_password,
        #                from_address=GLSetting.memory_copy.notif_source_email,
        #                to_address=admin_email,
        #                message_file=message,
        #                smtp_host=GLSetting.memory_copy.notif_server,
        #                smtp_port=GLSetting.memory_copy.notif_port,
        #                security=GLSetting.memory_copy.notif_security,
        #                event=None)

    def check_disk_anomalies(self, free_workdir_bytes, total_workdir_bytes, free_ramdisk_bytes, total_ramdisk_bytes):
        """
        Here in Alarm is written the threshold to say if we're in disk alarm
        or not. Therefore the function "report" the amount of free space and
        the evaluation + alarm shift is performed here.

        workingdir: is performed a percentage check (at least 1% and an absolute comparison)
        ramdisk: a 2kbytes is expected at least to store temporary encryption keys

        "unusable node" threshold: happen when the space is really shitty.
        https://github.com/globaleaks/GlobaLeaks/issues/297
        https://github.com/globaleaks/GlobaLeaks/issues/872
        """

        Alarm.latest_measured_freespace = free_workdir_bytes

        disk_space = 0
        disk_message = ""
        accept_submissions = True
        old_accept_submissions = GLSetting.memory_copy.accept_submissions

        for c in get_disk_anomaly_conditions(free_workdir_bytes,
                                             total_workdir_bytes,
                                             free_ramdisk_bytes,
                                             total_ramdisk_bytes):
            if c['condition']:
                disk_space = c['stress_level']

                info_msg = c['info_msg'](free_workdir_bytes,
                                         total_workdir_bytes,
                                         free_ramdisk_bytes,
                                         total_ramdisk_bytes)

                if disk_space == 3:
                    disk_message = "Fatal (Submission disabled): %s" % info_msg
                elif disk_space == 2:
                    disk_message = "Critical (Submission near to be disabled): %s" % info_msg
                else:  # == 1
                    disk_message = "Warning: %s" % info_msg

                accept_submissions = c['accept_submissions']

                log.err(disk_message)

                break

        # This check is temporarily, want to be verified that the switch can be
        # logged as part of the Anomalies via this function
        old_stress_level = Alarm.stress_levels['disk_space']
        if old_stress_level != disk_space:
            log.debug("Switch in Disk space available status, %d => %d" %
                      (old_stress_level, disk_space))

        # the value is set here with a single assignment in order to
        # minimize possible race conditions resetting/settings the values
        Alarm.stress_levels['disk_space'] = disk_space
        Alarm.stress_levels['disk_message'] = disk_message

        GLSetting.memory_copy.accept_submissions = accept_submissions

        if old_accept_submissions != GLSetting.memory_copy.accept_submissions:
            log.info("Switching disk space availability from: %s to %s" % (
                "True" if old_accept_submissions else "False",
                "False" if old_accept_submissions else "True"))

            # Invalidate the cache of node avoiding accesses to the db from here
            GLApiCache.invalidate('node')<|MERGE_RESOLUTION|>--- conflicted
+++ resolved
@@ -121,11 +121,7 @@
                 free_workdir_string)
 
     def info_msg_2(free_workdir_bytes, total_workdir_bytes, free_ramdisk_bytes, total_ramdisk_bytes):
-<<<<<<< HEAD
-        return "Ramdisk space not enough (%s on %s), required at least 2Kb" % (
-=======
         return "Ramdisk space < 2kB: %s on %s" % (
->>>>>>> 21621500
                     free_ramdisk_string, total_ramdisk_string)
 
     def info_msg_3(free_workdir_bytes, total_workdir_bytes, free_ramdisk_bytes, total_ramdisk_bytes):
@@ -229,11 +225,7 @@
 
     OUTCOMING_ANOMALY_MAP = {
          # Remind: started submission at the moment can be triggered also by a crawler
-<<<<<<< HEAD
-        'started_submissions': 10,
-=======
         'started_submissions': 50,
->>>>>>> 21621500
         'completed_submissions': 5,
         'rejected_submissions': 5,
         'failed_logins': 8,
