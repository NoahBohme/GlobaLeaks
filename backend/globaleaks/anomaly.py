# -*- coding: utf-8 -*-
#
#   anomaly
#   *******
#
# GlobaLeaks cannot perform ratelimit and DoS protection based on source IP address
# because is designed to run in the Darknet. Therefore we've to implement a strict
# anomaly detection in order to raise alarm and trigger ratelimit of various nature.
#
# If you want know more:
# https://docs.google.com/a/apps.globaleaks.org/document/d/1P-uHM5K3Hhe_KD6YvARbRTuqjVOVj0VkI7qPO9aWFQw/edit
#

from twisted.internet import defer

from globaleaks import models
from globaleaks.settings import GLSetting, transact_ro
from globaleaks.utils.mailutils import MIME_mail_build, sendmail
from globaleaks.utils.utility import log, datetime_now, is_expired, \
    datetime_to_ISO8601, bytes_to_pretty_str
from globaleaks.utils.tempobj import TempObj

# needed in order to allow UT override
reactor = None

# follow the checker, they are executed from handlers/base.py
# prepare() or flush()
def file_upload_check(uri):
    return uri.endswith('file')

def file_append_check(uri):
    return uri == '/wbtip/upload'

def submission_check(uri):
    return uri.startswith('/submission/')

def login_check(uri):
    return uri == '/authentication'

def wb_message_check(uri):
    return uri.startswith('/wbtip/messages/')

def wb_comment_check(uri):
    return uri == '/wbtip/comments'

def rcvr_message_check(uri):
    return uri.startswith('/rtip/messages/')

def rcvr_comment_check(uri):
    return uri.startswith('/rtip/comments')

# evaluate if support regexp matching - look in Cyclone function used by Api

def failure_status_check(HTTP_code):
    # if code is missing is a failure because an Exception is raise before set
    # the status.
    return HTTP_code >= 400

def created_status_check(HTTP_code):
    # if missing, is a failure => False
    return HTTP_code == 201

def ok_status_check(HTTP_code):
    return HTTP_code == 200

def update_status_check(HTTP_code):
    return HTTP_code == 202


incoming_event_monitored = [
    #    {
    #        'name' : 'submission',
    #        'handler_check': submission_check,
    #        'anomaly_management': None,
    #        'method': 'POST'
    #    }
]

outcoming_event_monitored = [
    {
        'name': 'failed_logins',
        'method': 'POST',
        'handler_check': login_check,
        'status_checker': failure_status_check,
        'anomaly_management': None,
    },
    {
        'name': 'successful_logins',
        'method': 'POST',
        'handler_check': login_check,
        'status_checker': ok_status_check,
        'anomaly_management': None,
    },
    {
        'name': 'started_submissions',
        'method': 'POST',
        'handler_check': submission_check,
        'status_checker': created_status_check,
        'anomaly_management': None,
    },
    {
        'name': 'completed_submissions',
        'method': 'PUT',
        'handler_check': submission_check,
        'status_checker': update_status_check,
        'anomaly_management': None,
    },
    {
        'name': 'wb_comments',
        'handler_check' : wb_comment_check,
        'status_checker': created_status_check,
        'anomaly_management': None,
        'method': 'POST'
    },
    {
        'name': 'wb_messages',
        'handler_check': wb_message_check,
        'status_checker': created_status_check,
        'anomaly_management': None,
        'method': 'POST'
    },
    {
        'name': 'uploaded_files',
        'handler_check': file_upload_check,
        'status_checker': created_status_check,
        'anomaly_management': None,
        'method': 'POST'
    },
    {
        'name': 'appended_files',
        'handler_check': file_append_check,
        'status_checker': created_status_check,
        'anomaly_management': None,
        'method': 'POST'
    },
    {
        'name': 'receiver_comments',
        'handler_check': rcvr_comment_check,
        'status_checker': created_status_check,
        'anomaly_management': None,
        'method': 'POST'
    },
    {
        'name': 'receiver_messages',
        'handler_check': rcvr_message_check,
        'status_checker': created_status_check,
        'anomaly_management': None,
        'method': 'POST'
    }
]

ANOMALY_WINDOW_SECONDS = 30

class EventTrack(TempObj):
    """
    Every event that is kept in memory, is a temporary object.
    Once a while, they disappear. The statistics just take
    account of the expiration of the events collected, once a while.

    - Anomaly check is based on those elements.
    - Real-time analysis is based on these, too.
    """

    def serialize_event(self):
        return {
            # if the [:-8] I'll strip "." + $millisecond "Z"
            'creation_date' : datetime_to_ISO8601(self.creation_date)[:-8],
            'event' : self.event_type,
            'id' : self.event_id,
            'duration' : round(self.request_time, 1),
        }

    def __init__(self, event_obj, request_time, debug=False):
        self.debug = debug
        self.creation_date = datetime_now()
        self.event_id = EventTrackQueue.event_number()
        self.event_type = event_obj['name']
        self.request_time = request_time

        if self.debug:
            log.debug("Creation of Event %s" % self.serialize_event() )

        TempObj.__init__(self,
                         EventTrackQueue.queue,
                         self.event_id,
                         # seconds of validity:
                         ANOMALY_WINDOW_SECONDS,
                         reactor)

        self.expireCallbacks.append(self.synthesis)

    def synthesis(self):
        """
        This is a callback append to the expireCallbacks, and
        just make a synthesis of the Event in the Recent
        """
        from globaleaks.handlers.admin.statistics import RecentEventsCollection
        RecentEventsCollection.update_RecentEventQ(self)

    def __repr__(self):
        return "%s" % self.serialize_event()


class EventTrackQueue(object):
    """
    This class has only a class variable, used to stock the queue of the
    event happened on the latest minutes.
    """
    queue = dict()
    event_absolute_counter = 0

    @staticmethod
    def event_number():
        EventTrackQueue.event_absolute_counter += 1
        return EventTrackQueue.event_absolute_counter

    @staticmethod
    def take_current_snapshot():
        """
        Called only by the handler /admin/activities
        """
        serialized_ret = []

        for _, event_obj in EventTrackQueue.queue.iteritems():
            serialized_ret.append(event_obj.serialize_event())

        return serialized_ret

    @staticmethod
    def reset():
        EventTrackQueue.queue = dict()
        EventTrackQueue.event_absolute_counter = 0


class Alarm(object):
    """
    This class implement some classmethod used to report general
    usage of the system and the class itself return and operate
    over the stress level of the box.

    Class variables:
        @stress_levels
            Contain the ALARM [0 to 2] threshold for disk and activities.
    """

    stress_levels = {
        'disk_space' : 0,
        'activity' : 0,
    }

    # _DISK_ALARM express the number of files upload (at maximum size) that can be stored
    _MEDIUM_DISK_ALARM = 15
    _HIGH_DISK_ALARM = 5
    # is a rough indicator, every file got compression + encryption so the true disk
    # space can't be estimated correctly.

    INCOMING_ANOMALY_MAP = {
    }

    OUTCOMING_ANOMALY_MAP = {
        'failed_logins': 5,
        'successful_logins': 3,
        'started_submissions': 5,
        'completed_submissions': 4,
        'uploaded_files': 11,
        'appended_files': 4,
        'wb_comments': 4,
        'wb_messages': 4,
        'receiver_comments': 3,
        'receiver_messages': 3,
    }

    # the level of the alarm in 30 seconds
    _alarm_level = {}
    _anomaly_history = {}

    latest_measured_freespace = None

    # keep track of the last sent email
    last_alarm_email = None

    def __init__(self):
        self.current_time = datetime_now()

    @staticmethod
    def reset():
        Alarm.stress_levels = {
            'disk_space' : 0,
            'activity' : 0,
        }

    def get_token_difficulty(self):
        """
        This function return the difficulty that will be enforced in the
        token, whenever is File or Submission, here is evaluated with a dict.
        """
        self.difficulty_dict = {
            'human_captcha': False,
            'graph_captcha': False,
            'proof_of_work': False,
        }

        # TODO make a proper assessment between pissed off users and defeated DoS
        if Alarm.stress_levels['activity'] >= 1:
            self.difficulty_dict['graph_captcha'] = True
<<<<<<< HEAD
            self.difficulty_dict['human_captcha'] = True

        # TODO is not meaningful manage differently these stuff
=======

>>>>>>> bcfcb797
        if Alarm.stress_levels['disk_space'] >= 1:
            self.difficulty_dict['human_captcha'] = True

        log.debug("get_token_difficulty in %s is: HC:%s, GC:%s, PoW:%s" % (
                  self.current_time,
                  "Y" if self.difficulty_dict['human_captcha'] else "N",
                  "Y" if self.difficulty_dict['graph_captcha'] else "N",
                  "Y" if self.difficulty_dict['proof_of_work'] else "N" ) )

<<<<<<< HEAD
        print self.difficulty_dict
=======
>>>>>>> bcfcb797
        return self.difficulty_dict

    @staticmethod
    @defer.inlineCallbacks
    def compute_activity_level():
        """
        This function is called by the scheduled task, to update the
        Alarm level.

        At the end of the execution, reset to 0 the counters,
        this is why the content are copied for the statistic
        acquiring later.
        """
        from globaleaks.handlers.admin.statistics import AnomaliesCollection

        debug_reason = ""
        Alarm.number_of_anomalies = 0

        current_event_matrix = {}

        requests_timing = []

        for _, event_obj in EventTrackQueue.queue.iteritems():

            current_event_matrix.setdefault(event_obj.event_type, 0)
            current_event_matrix[event_obj.event_type] += 1
            requests_timing.append(event_obj.request_time)

        if len(requests_timing) > 2:
            log.info("In latest %d seconds: worst RTT %f, best %f" %
                     ( GLSetting.anomaly_seconds_delta,
                       round(max(requests_timing), 2), 
                       round(min(requests_timing), 2) )
            )

        for event_name, threshold in Alarm.OUTCOMING_ANOMALY_MAP.iteritems():
            if event_name in current_event_matrix:
                if current_event_matrix[event_name] > threshold:
                    Alarm.number_of_anomalies += 1
                    debug_reason = "%s[Incoming %s: %d>%d] " % \
                                   (debug_reason, event_name,
                                    current_event_matrix[event_name], threshold)
                else:
                    log.debug("%s %d < %d: it's OK" % (
                        event_name,
                        current_event_matrix[event_name], 
                        threshold) )


        previous_activity_sl = Alarm.stress_levels['activity']

        # Behavior: once the activity has reach a peek, the stress level
        # is raised at RED (two), and then is decremented at YELLOW (one) in the
        # next evaluation.

        if Alarm.number_of_anomalies >= 2:
            report_function = log.msg
            Alarm.stress_levels['activity'] = 2
        elif Alarm.number_of_anomalies == 1:
            report_function = log.info
            Alarm.stress_levels['activity'] = 1
        else:
            report_function = log.debug
            Alarm.stress_levels['activity'] = 0

        # slow downgrade, if something has triggered a two, next step to 1
        if previous_activity_sl == 2 and not Alarm.stress_levels['activity']:
            Alarm.stress_levels['activity'] = 1

        # if there are some anomaly or we're nearby, record it.
        if Alarm.number_of_anomalies >= 1 or Alarm.stress_levels['activity'] >= 1:
            AnomaliesCollection.update_AnomalyQ(current_event_matrix,
                                                Alarm.stress_levels['activity'])

        if previous_activity_sl or Alarm.stress_levels['activity']:
            report_function(
                "in Activity stress level switch from %d => %d [%s]" %
                (previous_activity_sl,
                 Alarm.stress_levels['activity'],
                 debug_reason) )

        # Alarm notification get the copy of the latest activities
        yield Alarm.admin_alarm_notification(current_event_matrix)

        defer.returnValue(Alarm.stress_levels['activity'] - previous_activity_sl)

    @staticmethod
    @defer.inlineCallbacks
    def admin_alarm_notification(event_matrix):
        """
        This function put a mail in queue for the Admin, if the
        configured threshold has been reached for Alarm notification.
        TODO put a GLSetting + Admin configuration variable,
        now is hardcoded to notice at >= 1
        """

        @transact_ro
        def _get_node_name(store):
            node = store.find(models.Node).one()
            return node.email

        @transact_ro
        def _get_admin_email(store):
            node = store.find(models.Node).one()
            return node.email

        node_name = yield _get_node_name()
        admin_email = yield _get_admin_email()

        @transact_ro
        def _get_message_template(store):
            admin_user = store.find(models.User, models.User.username == u'admin').one()
            notif = store.find(models.Notification).one()
            template = notif.admin_anomaly_template
            if admin_user.language in template:
                return template[admin_user.language]
            elif GLSetting.memory_copy.language in template:
                return template[GLSetting.memory_copy.language]
            else:
                raise Exception("Cannot find any language for admin notification")

        def _aal():
            return "%s" % Alarm.stress_levels['activity']

        def _ad():
            retstr = ""
            for event, amount in event_matrix.iteritems():
                retstr = "%s: %d\n%s" % (event, amount, retstr)
            return retstr

        def _dal():
            return "%s" % Alarm.stress_levels['disk_space']

        def _dd():
            return "%s" % bytes_to_pretty_str(Alarm.latest_measured_freespace)

        def _nn():
            return "%s" % node_name

        message_required = False
        if Alarm.stress_levels['activity'] >= 1:
            message_required = True
        if Alarm.stress_levels['disk_space'] >= 1:
            message_required = True

        if not message_required:
            # luckly, no mail needed
            return

        KeyWordTemplate = {
            "%ActivityAlarmLevel%": _aal,
            "%ActivityDump%": _ad,
            "%DiskAlarmLevel%": _dal,
            "%DiskDump%": _dd,
            "%NodeSignature%": _nn
        }

        message = yield _get_message_template()
        for keyword, function in KeyWordTemplate.iteritems():
            where = message.find(keyword)
            message = "%s%s%s" % (
                message[:where],
                function(),
                message[where + len(keyword):])

        if Alarm.last_alarm_email:
            if not is_expired(Alarm.last_alarm_email, minutes=10):
                log.debug("Alert email want be send, but the threshold of 10 minutes is not yet reached since %s" %
                    datetime_to_ISO8601(Alarm.last_alarm_email))
                return

        message = MIME_mail_build(GLSetting.memory_copy.notif_source_name,
                                  GLSetting.memory_copy.notif_source_email,
                                  "Admin",
                                  admin_email,
                                  "ALERT: Anomaly detection",
                                  message)

        log.debug('Alarm Email for admin: connecting to [%s:%d]' %
                    (GLSetting.memory_copy.notif_server,
                     GLSetting.memory_copy.notif_port) )

        Alarm.last_alarm_email = datetime_now()

        yield sendmail(authentication_username=GLSetting.memory_copy.notif_username,
                       authentication_password=GLSetting.memory_copy.notif_password,
                       from_address=GLSetting.memory_copy.notif_source_email,
                       to_address=admin_email,
                       message_file=message,
                       smtp_host=GLSetting.memory_copy.notif_server,
                       smtp_port=GLSetting.memory_copy.notif_port,
                       security=GLSetting.memory_copy.notif_security,
                       event=None)

    def report_disk_usage(self, free_bytes):
        """
        Here in Alarm is written the threshold to say if we're in disk alarm
        or not. Therefore the function "report" the amount of free space and
        the evaluation + alarm shift is performed here.
        """

        # Medium and High danger threshold trigger two different alarm
        mat = Alarm._MEDIUM_DISK_ALARM * GLSetting.memory_copy.maximum_filesize
        hat = Alarm._HIGH_DISK_ALARM * GLSetting.memory_copy.maximum_filesize

        Alarm.latest_measured_freespace = free_bytes
        free_megabytes = free_bytes / (1024 * 1024)
        free_memory_str = bytes_to_pretty_str(free_bytes)

        past_condition = GLSetting.memory_copy.disk_availability

        if free_megabytes <= 15:
            # "unusable node" threshold: happen when the space is really shitty.
            # anyway, can happen that
            # Read issue https://github.com/globaleaks/GlobaLeaks/issues/297
            log.info("Danger threshold reached, *SUBMISSION DISABLED*, free space: %s" %
                     free_memory_str)
            GLSetting.memory_copy.disk_availability = False
        elif free_megabytes < hat:
            log.info("Warning: free space alarm (HIGH): only %s" % free_memory_str)
            Alarm.stress_levels['disk_space'] = 2
            GLSetting.memory_copy.disk_availability = True
        elif free_megabytes < mat:
            log.info("Warning: free space alarm (MEDIUM): %s" % free_memory_str)
            Alarm.stress_levels['disk_space'] = 1
            GLSetting.memory_copy.disk_availability = True
        else:
            Alarm.stress_levels['disk_space'] = 0
            GLSetting.memory_copy.disk_availability = True

        if past_condition != GLSetting.memory_copy.disk_availability:
            # import here to avoid circular import error
            from globaleaks.handlers.base import GLApiCache

            log.debug("Switching disk space availability from: %s to %s" % (
                "True" if past_condition else "False",
                "False" if past_condition else "True"))

            # is an hack of the GLApiCache, but I can't manage a DB access here
            GLApiCache.memory_cache_dict['node']['disk_availability'] =\
                GLSetting.memory_copy.disk_availability
<|MERGE_RESOLUTION|>--- conflicted
+++ resolved
@@ -303,13 +303,8 @@
         # TODO make a proper assessment between pissed off users and defeated DoS
         if Alarm.stress_levels['activity'] >= 1:
             self.difficulty_dict['graph_captcha'] = True
-<<<<<<< HEAD
             self.difficulty_dict['human_captcha'] = True
 
-        # TODO is not meaningful manage differently these stuff
-=======
-
->>>>>>> bcfcb797
         if Alarm.stress_levels['disk_space'] >= 1:
             self.difficulty_dict['human_captcha'] = True
 
@@ -319,10 +314,6 @@
                   "Y" if self.difficulty_dict['graph_captcha'] else "N",
                   "Y" if self.difficulty_dict['proof_of_work'] else "N" ) )
 
-<<<<<<< HEAD
-        print self.difficulty_dict
-=======
->>>>>>> bcfcb797
         return self.difficulty_dict
 
     @staticmethod
