# -*- coding: UTF-8
#   Requests
#   ********
#
# This file contains the specification of all the requests that can be made by a
# GLClient to a GLBackend.
# These specifications may be used with rest.validateMessage() inside each of the API
# handler in order to verify if the request is correct.

uuid_regexp                       = r'^([a-f0-9]{8}-[a-f0-9]{4}-[a-f0-9]{4}-[a-f0-9]{4}-[a-f0-9]{12})$'
uuid_regexp_or_empty              = r'^([a-f0-9]{8}-[a-f0-9]{4}-[a-f0-9]{4}-[a-f0-9]{4}-[a-f0-9]{12})$|^$'
receiver_img_regexp               = r'^([a-f0-9]{8}-[a-f0-9]{4}-[a-f0-9]{4}-[a-f0-9]{4}-[a-f0-9]{12}).png$'
email_regexp                      = r'^([\w-]+\.)*[\w-]+@([\w-]+\.)+[a-z]{2,9}$|^$'
email_regexp_or_empty             = r'^([\w-]+\.)*[\w-]+@([\w-]+\.)+[a-z]{2,9}$|^$'
hidden_service_regexp             = r'^http://[0-9a-z]{16}\.onion$'
hidden_service_regexp_or_empty    = r'^http://[0-9a-z]{16}\.onion$$|^$'
https_url_regexp                  = r'^https://([0-9a-z\-]+)\.(.*)$'
https_url_regexp_or_empty         = r'^https://([0-9a-z\-]+)\.(.*)$|^$'
landing_page_regexp               = r'^homepage$|^submissionpage$'
<<<<<<< HEAD
tip_operation_regexp              = r'^postpone$|^label$'
=======
tip_operation_regexp              = r'^postpone$'
token_type_regexp                 = r'^submission$'
>>>>>>> 3ac946ae
field_type                        = (r'^('
                                     'inputbox|'
                                     'textarea|'
                                     'selectbox|'
                                     'checkbox|'
                                     'modal|'
                                     'dialog|'
                                     'tos|'
                                     'fileupload|'
                                     'number|'
                                     'email|'
                                     'date|'
                                     'fieldgroup)$')

DateType = r'(.*)'

# ContentType = r'(application|audio|text|video|image)'
# via stackoverflow:
# /^(application|audio|example|image|message|model|multipart|text|video)\/[a-zA-Z0-9]+([+.-][a-zA-z0-9]+)*$/
ContentType = r'(.*)'

FileDesc = {
    'name': unicode,
    'description': unicode,
    'size': int,
    'content_type': ContentType,
    'date': DateType
}

AuthDesc = {
    'username': unicode,
    'password': unicode,
    'role': unicode
}

WBStepDesc = {
    'id' : uuid_regexp,
    'hint': unicode,
    'description':unicode,
    'label': unicode,
    'children': list
}

TokenReqDesc = {
    'type': token_type_regexp
}

TokenAnswerDesc = {
    'human_captcha_answer': int,
    'graph_captcha_answer': unicode,
    'proof_of_work': int
}

SubmissionDesc = {
    'context_id': uuid_regexp,
    'receivers': [uuid_regexp],
    'answers': dict
}

ReceiverReceiverDesc = {
    'name': unicode,
    'description': unicode,
    'password': unicode,
    'old_password': unicode,
    'mail_address': email_regexp,
    'ping_mail_address': email_regexp,
    'pgp_key_remove': bool,
    'pgp_key_fingerprint': unicode,
    'pgp_key_expiration': unicode,
    'pgp_key_info': unicode,
    'pgp_key_public': unicode,
    'pgp_key_status': unicode,
    'tip_notification': bool,
    'ping_notification': bool,
    'language': unicode,
    'timezone': int,
    'tip_expiration_threshold': int
}

ReceiverOperationDesc = {
    'operation': unicode,
    'rtips': [uuid_regexp]
}

CommentDesc = {
    'content': unicode
}

TipOpsDesc = {
    'operation': tip_operation_regexp,
    'label': unicode,
}

StepDesc = {
    'label': unicode,
    'hint': unicode,
    'description': unicode,
    'children': list,
    'context_id': uuid_regexp,
    'presentation_order': int
}

AdminNodeDesc = {
    'name': unicode,
    'description': unicode,
    'presentation': unicode,
    'footer': unicode,
    'security_awareness_title': unicode,
    'security_awareness_text': unicode,
    'whistleblowing_question': unicode,
    'whistleblowing_button': unicode,
    'hidden_service': hidden_service_regexp_or_empty,
    'public_site': https_url_regexp_or_empty,
    'email': email_regexp_or_empty, # FIXME old versions of globaleaks have an empty value
    'password': unicode,            # and in addition the email is not set before wizard.
    'old_password': unicode,
    'languages_enabled': [unicode],
    'languages_supported': list,
    'default_language': unicode,
    'default_timezone': int,
    'maximum_namesize': int,
    'maximum_textsize': int,
    'maximum_filesize': int,
    'tor2web_admin': bool,
    'tor2web_submission': bool,
    'tor2web_receiver': bool,
    'tor2web_unauth': bool,
    'can_postpone_expiration': bool,
    'can_delete_submission': bool,
    'exception_email': email_regexp,
    'ahmia': bool,
    'allow_unencrypted': bool,
    'allow_iframes_inclusion': bool,
    'wizard_done': bool,
    'disable_privacy_badge': bool,
    'disable_security_awareness_badge': bool,
    'disable_security_awareness_questions': bool,
    'disable_key_code_hint': bool,
    'configured': bool,
    'admin_language': unicode,
    'admin_timezone': int,
    'enable_custom_privacy_badge': bool,
    'custom_privacy_badge_tor': unicode,
    'custom_privacy_badge_none': unicode,
    'header_title_homepage': unicode,
    'header_title_submissionpage': unicode,
    'header_title_receiptpage': unicode,
    'landing_page': landing_page_regexp,
    'context_selector_label': unicode,
    'submission_minimum_delay': int,
    'submission_maximum_ttl': int,
    'show_contexts_in_alphabetical_order': bool
}

AdminNotificationDesc = {
    'server': unicode,
    'port': int,
    'security': unicode, # 'TLS' or 'SSL' only
    'username': unicode,
    'password': unicode,
    'source_name': unicode,
    'source_email': email_regexp,
    'tip_mail_template': unicode,
    'tip_mail_title': unicode,
    'file_mail_template': unicode,
    'file_mail_title': unicode,
    'comment_mail_template': unicode,
    'comment_mail_title': unicode,
    'message_mail_template': unicode,
    'message_mail_title': unicode,
    'admin_pgp_alert_mail_template': unicode,
    'admin_pgp_alert_mail_title': unicode,
    'pgp_alert_mail_template': unicode,
    'pgp_alert_mail_title': unicode,
    'zip_description': unicode,
    'ping_mail_template': unicode,
    'ping_mail_title': unicode,
    'receiver_notification_limit_reached_mail_template': unicode,
    'receiver_notification_limit_reached_mail_title': unicode,
    'notification_digest_mail_title': unicode,
    'tip_expiration_mail_template': unicode,
    'tip_expiration_mail_title': unicode,
    'admin_anomaly_mail_template': unicode,
    'admin_anomaly_mail_title': unicode,
    'admin_anomaly_activities': unicode,
    'admin_anomaly_disk_high': unicode,
    'admin_anomaly_disk_medium': unicode,
    'admin_anomaly_disk_low': unicode,
    'disable_admin_notification_emails': bool,
    'disable_receivers_notification_emails': bool,
    'send_email_for_every_event': bool,
    'notification_threshold_per_hour': int,
    'notification_suspension_time': int,
    'reset_templates': bool,
}

AdminContextDesc = {
    'name': unicode,
    'description': unicode,
    'maximum_selectable_receivers': int,
    'tip_timetolive': int,
    'receivers': [uuid_regexp],
    'steps': list,
    'select_all_receivers': bool,
    'show_small_cards': bool,
    'show_receivers': bool,
    'enable_comments': bool,
    'enable_private_messages': bool,
    'presentation_order': int,
    'show_receivers_in_alphabetical_order': bool,
    'steps_arrangement': unicode,
    'reset_steps': bool
}

AdminReceiverDesc = {
    'name': unicode,
    'description': unicode,
    'password': unicode,
    'mail_address': email_regexp,
    'ping_mail_address': email_regexp,
    'contexts': [uuid_regexp],
    'can_delete_submission': bool,
    'can_postpone_expiration': bool,
    'tip_notification': bool,
    'ping_notification': bool,
    'pgp_key_remove': bool,
    'pgp_key_fingerprint': unicode,
    'pgp_key_expiration': unicode,
    'pgp_key_info': unicode,
    'pgp_key_public': unicode,
    'pgp_key_status': unicode,
    'presentation_order': int,
    'language': unicode,
    'timezone': int,
    'state': unicode,
    'configuration': unicode,
    'password_change_needed': bool,
    'tip_expiration_threshold': int
}

NodeDesc = {
    'name': unicode,
    'description': unicode,
    'presentation': unicode,
    'footer': unicode,
    'security_awareness_title': unicode,
    'security_awareness_text': unicode,
    'hidden_service': hidden_service_regexp_or_empty,
    'public_site': https_url_regexp_or_empty,
    'email': email_regexp,
    'languages_enabled': [unicode],
    'languages_supported': list,
    'default_language': unicode,
    'maximum_namesize': int,
    'maximum_textsize': int,
    'maximum_filesize': int,
    'tor2web_admin': bool,
    'tor2web_submission': bool,
    'tor2web_receiver': bool,
    'tor2web_unauth': bool,
    'can_postpone_expiration': bool,
    'can_delete_submission': bool,
    'ahmia': bool,
    'allow_unencrypted': bool,
    'wizard_done': bool,
    'configured': bool,
    'disable_privacy_badge': bool,
    'disable_security_awareness_badge': bool,
    'disable_security_awareness_questions': bool,
    'disable_key_code_hint': bool,
    'enable_custom_privacy_badge': bool,
    'custom_privacy_badge_tor': unicode,
    'custom_privacy_badge_none': unicode
}

TipOverviewDesc = {
    'context_id': uuid_regexp,
    'creation_lifetime': DateType,
    'receivertips': list,
    'creation_date': DateType,
    'context_name': unicode,
    'id': uuid_regexp,
    'wb_access_counter': int,
    'internalfiles': list,
    'comments': list,
    'wb_last_access': unicode,
    'expiration_date': DateType
}

TipsOverviewDesc = [TipOverviewDesc]

UserOverviewDesc = {
    'receivertips': list,
    'receiverfiles': list,
    'pgp_key_status': unicode,
    'id': uuid_regexp,
    'name': unicode
}

UsersOverviewDesc = [UserOverviewDesc]

FileOverviewDesc = {
    'rfiles': int,
    'stored': bool,
    'name': unicode,
    'content_type': unicode,
    'itip': uuid_regexp,
    'path': unicode,
    'creation_date': DateType,
    'id': uuid_regexp,
    'size': int
}

FilesOverviewDesc = [FileOverviewDesc]

StatsDesc = {
     'file_uploaded': int,
     'new_submission': int,
     'finalized_submission': int,
     'anon_requests': int,
     'creation_date': DateType
}

StatsCollectionDesc = [StatsDesc]

AnomalyDesc = {
     'message': unicode,
     'creation_date': DateType
}

AnomaliesCollectionDesc = [AnomalyDesc]

ReceiverDesc = {
     'name': unicode,
     'contexts': [uuid_regexp],
     'description': unicode,
     'presentation_order': int,
     'pgp_key_status': unicode,
     'id': uuid_regexp,
     'state': unicode
}

ReceiverCollectionDesc = [ReceiverDesc]

ContextDesc = {
    'select_all_receivers': bool,
    'name': unicode,
    'presentation_order': int,
    'description': unicode,
    'tip_timetolive': int,
    'maximum_selectable_receivers': int,
    'show_small_cards': bool,
    'show_receivers': bool,
    'enable_comments': bool,
    'enable_private_messages': bool,
    'id': uuid_regexp,
    'receivers': [uuid_regexp],
    'show_receivers_in_alphabetical_order': bool
}

ContextCollectionDesc = [ContextDesc]

AhmiaDesc = {
    'description': unicode,
    'language': unicode,
    'title': unicode,
    'contactInformation': unicode,
    'relation': unicode,
    'keywords': unicode,
    'type': unicode
}

StaticFileDesc = {
    'size': int,
    'filelocation': unicode,
    'content_type': unicode,
    'filename': unicode
}

InternalTipDesc = {
    'wb_steps': list,
    'receivers': [uuid_regexp],
    'context_id': uuid_regexp,
    'creation_date': DateType,
    'new': bool,
    'id': uuid_regexp,
    'files': [uuid_regexp],
    'expiration_date': DateType
}

FieldOptionDesc = {
    'id': uuid_regexp_or_empty,
    'label': unicode,
    'presentation_order': int,
    'score_points': int,
    'activated_fields': [uuid_regexp_or_empty]
}

FieldDesc = {
    'template_id': uuid_regexp_or_empty,
    'step_id': uuid_regexp_or_empty,
    'fieldgroup_id': uuid_regexp_or_empty,
    'label': unicode,
    'description': unicode,
    'hint': unicode,
    'multi_entry': bool,
    'multi_entry_hint': unicode,
    'x': int,
    'y': int,
    'width': int,
    'required': bool,
    'preview': bool,
    'stats_enabled': bool,
    'type': field_type,
    'attrs': dict,
    'options': [FieldOptionDesc],
    'children': list,
    'is_template': bool,
}

WizardStepDesc = {
    'label': dict,
    'hint': dict,
    'description': dict,
    'children': list
}

WizardNodeDesc = {
    'presentation': dict,
    'footer': dict
}

WizardAppdataDesc = {
    'version': int,
    'fields': [WizardStepDesc],
    'node': WizardNodeDesc
}

WizardFirstSetupDesc = {
    'receiver': AdminReceiverDesc,
    'context': AdminContextDesc,
    'node': AdminNodeDesc
}

ExceptionDesc = {
    'errorUrl': unicode,
    'errorMessage': unicode,
    'stackTrace': list,
    'agent': unicode
}<|MERGE_RESOLUTION|>--- conflicted
+++ resolved
@@ -17,12 +17,8 @@
 https_url_regexp                  = r'^https://([0-9a-z\-]+)\.(.*)$'
 https_url_regexp_or_empty         = r'^https://([0-9a-z\-]+)\.(.*)$|^$'
 landing_page_regexp               = r'^homepage$|^submissionpage$'
-<<<<<<< HEAD
 tip_operation_regexp              = r'^postpone$|^label$'
-=======
-tip_operation_regexp              = r'^postpone$'
 token_type_regexp                 = r'^submission$'
->>>>>>> 3ac946ae
 field_type                        = (r'^('
                                      'inputbox|'
                                      'textarea|'
