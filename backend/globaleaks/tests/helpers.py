--- conflicted
+++ resolved
@@ -468,13 +468,8 @@
     def get_rtips(self, store):
         ret = []
         for tip in store.find(models.ReceiverTip):
-<<<<<<< HEAD
             x = serialize_receiver_tip(store, tip, 'en')
-            x['receiver_id'] = tip.receiver.id
-=======
-            x = rtip.serialize_rtip(store, tip, 'en')
             x['receiver_id'] = tip.receiver_id
->>>>>>> ad29e39b
             ret.append(x)
 
         return ret
