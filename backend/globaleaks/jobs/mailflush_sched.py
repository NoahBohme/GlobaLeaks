# -*- encoding: utf-8 -*-
#
#   mailflush_sched
#   ***************
#
# Flush the email that has to be sent, is based on EventLog
# database table.

from cyclone.util import ObjectDict as OD
from storm.expr import Asc
from twisted.internet.defer import inlineCallbacks, Deferred, returnValue

from globaleaks.models import EventLogs, Notification
from globaleaks.handlers.admin import db_admin_serialize_node
from globaleaks.handlers.admin.notification import admin_serialize_notification
from globaleaks.jobs.base import GLJob
from globaleaks.settings import transact, transact_ro, GLSetting
from globaleaks.plugins import notification
from globaleaks.utils.mailutils import MIME_mail_build, sendmail
from globaleaks.utils.utility import deferred_sleep, log, datetime_to_ISO8601, datetime_now
from globaleaks.utils.templating import Templating
from globaleaks.utils.tempobj import TempObj

reactor_override = None


class LastHourMailQueue(object):
    """
    This class has only a class variable, used to stock the queue of the
    event happened on the latest minutes.
    """

    # This event queue is used by the tempObj
    event_queue = {}

    # This dict is used specifically for mail tracking
    per_receiver_lastmails = {}
    _counter = 0

    # This list is used to keep track of the currently suspended mail
    receivers_in_threshold = []

    # This is the utility dict required by TempObj
    blocked_in_queue = {}

    @staticmethod
<<<<<<< HEAD
    def mail_number(receiver_mail):
        if receiver_mail not in LastHourMailQueue.per_receiver_lastmails:
            return 0
        return LastHourMailQueue.per_receiver_lastmails[receiver_mail]
=======
    def mail_number(receiver_id):
        if receiver_id not in LastHourMailQueue.per_receiver_lastmails:
            return 0
        return LastHourMailQueue.per_receiver_lastmails[receiver_id]
>>>>>>> caad3b52

    @staticmethod
    def get_incremental_number():
        LastHourMailQueue._counter += 1
        return LastHourMailQueue._counter


class ReceiverDeniedEmail(TempObj):

<<<<<<< HEAD
    def __init__(self, receiver_mail, debug=False):

        self.debug = debug
        self.creation_date = datetime_now()
        self.receiver_mail = receiver_mail
        import random # TODO something more appropriate
        self.unique_id = random.randint(0, 0xffff)

        if receiver_mail in LastHourMailQueue.receivers_in_threshold:
            log.err("Implementation error ? Receiver %s already present" %
                    receiver_mail)
=======
    def __init__(self, receiver_id, debug=False):
        self.debug = debug
        self.creation_date = datetime_now()
        self.receiver_id = receiver_id

        # TODO something more appropriate
        import random
        self.unique_id = random.randint(0, 0xffff)

        if receiver_id in LastHourMailQueue.receivers_in_threshold:
            log.err("Implementation error ? Receiver %s already present" % receiver_id)
>>>>>>> caad3b52

        TempObj.__init__(self,
                         LastHourMailQueue.blocked_in_queue,
                         self.unique_id,
                         # seconds of validity:
                         GLSetting.memory_copy.notification_blackhole_lasting_for,
                         reactor_override)

<<<<<<< HEAD
        log.info("Putting %s in the Not-mail-me-again queue for four hours" %
                 self.receiver_mail)
        LastHourMailQueue.receivers_in_threshold.append(receiver_mail)
        self.expireCallbacks.append(self.manage_receiver_is_back)

    def manage_receiver_is_back(self):
        # Receiver return to be usable
        log.info("Expiring email suspension for %s" % self.receiver_mail)
        if self.receiver_mail not in LastHourMailQueue.receivers_in_threshold:
            log.err("I'm removing something that is not present in %s" %
                    LastHourMailQueue.receivers_in_threshold)
        else:
            LastHourMailQueue.receivers_in_threshold.remove(self.receiver_mail)
=======
        log.info("Temporary disable emails for receiver %s for four hours" % self.receiver_id)
        LastHourMailQueue.receivers_in_threshold.append(receiver_id)
        self.expireCallbacks.append(self.reactivate_receiver_mails)

    def reactivate_receiver_mails(self):
        # Receiver return to be usable
        log.info("Expiring email suspension for %s" % self.receiver_id)
        if self.receiver_id not in LastHourMailQueue.receivers_in_threshold:
            log.err("Error while reactivating mails for a receiver")
        else:
            LastHourMailQueue.receivers_in_threshold.remove(self.receiver_id)
>>>>>>> caad3b52

    def generate_anomaly_email(self, plausible_event):

        anomalevent = OD()
        anomalevent.type = u'receiver_threshold_reached'
        anomalevent.notification_settings = plausible_event.notification_settings
        anomalevent.node_info = plausible_event.node_info
        anomalevent.context_info = None
        anomalevent.steps_info = None
        anomalevent.receiver_info = plausible_event.receiver_info
        anomalevent.tip_info = None
        anomalevent.subevent_info = None
        anomalevent.storm_id = 0

        return anomalevent




class MailActivities(TempObj):
<<<<<<< HEAD

    def __init__(self, receiver_mail, debug=False):

        self.debug = debug
        self.creation_date = datetime_now()
        self.receiver_mail = receiver_mail
=======
    def __init__(self, receiver_id, debug=False):

        self.debug = debug
        self.creation_date = datetime_now()
        self.receiver_id = receiver_id
>>>>>>> caad3b52
        self.event_id = LastHourMailQueue.get_incremental_number()

        TempObj.__init__(self,
                         LastHourMailQueue.event_queue,
                         self.event_id,
                         # seconds of validity:
                         3600,
                         reactor_override)

<<<<<<< HEAD
        LastHourMailQueue.per_receiver_lastmails.setdefault(receiver_mail, 0)
        LastHourMailQueue.per_receiver_lastmails[receiver_mail] += 1
=======
        LastHourMailQueue.per_receiver_lastmails.setdefault(receiver_id, 0)
        LastHourMailQueue.per_receiver_lastmails[receiver_id] += 1
>>>>>>> caad3b52

        self.expireCallbacks.append(self.manage_mail_expiration)

    def manage_mail_expiration(self):

        # one hour expired!
        if self.debug:
            log.debug("Before the check: %s" % LastHourMailQueue.per_receiver_lastmails)
<<<<<<< HEAD
        LastHourMailQueue.per_receiver_lastmails[self.receiver_mail] -= 1
=======
        LastHourMailQueue.per_receiver_lastmails[self.receiver_id] -= 1
>>>>>>> caad3b52
        if self.debug:
            log.debug("After the check: %s" % LastHourMailQueue.per_receiver_lastmails)

    def __repr__(self):
<<<<<<< HEAD
        return self.receiver_mail

    def serialize_object(self):
        return {
            'receiver_mail' : self.receiver_mail,
=======
        return self.receiver_id

    def serialize_object(self):
        return {
            'receiver_id' : self.receiver_id,
>>>>>>> caad3b52
            'id': self.id,
            'creation_date' : datetime_to_ISO8601(self.creation_date)
        }


class NotificationMail:
    def __init__(self, plugin_used):
        self.plugin_used = plugin_used

    @inlineCallbacks
    def do_every_notification(self, eventOD):
        notify = self.plugin_used.do_notify(eventOD)

        if isinstance(notify, Deferred):
            notify.addCallback(self.every_notification_succeeded, eventOD.storm_id)
            notify.addErrback(self.every_notification_failed, eventOD.storm_id)
            yield notify
        else:
            yield self.every_notification_failed(None, eventOD.storm_id)

    @transact
    def every_notification_succeeded(self, store, result, event_id):
        if event_id:
            log.debug("Mail delivered correctly for event %s, [%s]" % (event_id, result))
            evnt = store.find(EventLogs, EventLogs.id == event_id).one()
            evnt.mail_sent = True
        else:
            log.debug("Mail (Digest|Anomaly) correctly sent")

    @transact
    def every_notification_failed(self, store, failure, event_id):
        if event_id:
            log.err("Mail delivery failure for event %s (%s)" % (event_id, failure))
            evnt = store.find(EventLogs, EventLogs.id == event_id).one()
            evnt.mail_sent = True
        else:
            log.err("Mail (Digest|Anomaly) error")


@transact
def mark_event_as_sent(store, event_id):
    """
    Maybe for digest, maybe for filtering, this function mark an event as sent,
    but is not used in the "official notification success"
    """
    store.find(EventLogs, EventLogs.id == event_id).one().mail_sent = True


@transact_ro
def load_complete_events(store, event_number=GLSetting.notification_limit):
    """
    _complete_ is explicit because do not serialize, but make an OD() of the description.

    event_number represent the amount of event that can be returned by the function,
    event to be notified are taken in account later.
    """
    node_desc = db_admin_serialize_node(store, GLSetting.defaults.language)

    event_list = []
    storedevnts = store.find(EventLogs, EventLogs.mail_sent == False)
    storedevnts.order_by(Asc(EventLogs.creation_date))

    debug_event_counter = {}
    for i, stev in enumerate(storedevnts):
        if len(event_list) == event_number:
            log.debug("Maximum number of notification event reach (Mailflush) %d, after %d" %
                      (event_number, i))
            break

        debug_event_counter.setdefault(stev.event_reference['kind'], 0)
        debug_event_counter[stev.event_reference['kind']] += 1

        if not stev.description['receiver_info']['tip_notification']:
            continue

        eventcomplete = OD()

        # node level information are not stored in the node, but fetch now
        eventcomplete.notification_settings = admin_serialize_notification(
            store.find(Notification).one(), stev.description['receiver_info']['language']
        )

        eventcomplete.node_info = node_desc

        # event level information are decoded form DB in the old 'Event'|nametuple format:
        eventcomplete.receiver_info = stev.description['receiver_info']
        eventcomplete.tip_info = stev.description['tip_info']
        eventcomplete.subevent_info = stev.description['subevent_info']
        eventcomplete.context_info = stev.description['context_info']
        eventcomplete.steps_info = stev.description['steps_info']

        eventcomplete.type = stev.description['type'] # 'Tip', 'Comment'
        eventcomplete.trigger = stev.event_reference['kind'] # 'plaintext_blah' ...

        eventcomplete.storm_id = stev.id

        event_list.append(eventcomplete)

    if debug_event_counter:
        log.debug("load_complete_events: %s" % debug_event_counter)

    return event_list

def filter_notification_event(notifque):
    """
    :param notifque: the current notification event queue
    :return: a modified queue in the case some email has not to be sent
    Basically performs two filtering; they are defined in:
     1) issue #444
     2) issue #798
    """

    # Here we collect the Storm event of Files having as key the Tip
    files_event_by_tip = {}

    _tmp_list = []
    return_filtered_list = []
    # to be smoked Storm.id
    storm_id_to_be_skipped = []

    for ne in notifque:
        if ne['trigger'] !=  u'Tip':
            continue
        files_event_by_tip.update({ ne['tip_info']['id'] : [] })

    log.debug("Filtering function: iterating over %d Tip" % len(files_event_by_tip.keys()))
    # not files_event_by_tip contains N keys with an empty list,
    # I'm looping two times because dict has random ordering
    for ne in notifque:
        if ne['trigger'] != u'File':
            _tmp_list.append(ne)
            continue

        if ne['tip_info']['id'] in files_event_by_tip:
            storm_id_to_be_skipped.append(ne['storm_id'])
        else:
            _tmp_list.append(ne)

    if len(storm_id_to_be_skipped):
        log.debug("Filtering function: Marked %d Files notification to be suppressed as part of the submission" %
                  len(storm_id_to_be_skipped))

    for ne in _tmp_list:
<<<<<<< HEAD

        receiver_mail = ne['receiver_info']['mail_address']

        # It add automatically a mail in to the last hour email queue,
        # events here expires after 1 hour, this mean that if receiver
        # get one email every 3 minutes, with default threshold (20)
        # NEVER trigger this alarm, because at the 21 the first is
        # already expired.
        MailActivities(receiver_mail)

        email_sent_last_60min = LastHourMailQueue.mail_number(receiver_mail)

        if receiver_mail in LastHourMailQueue.receivers_in_threshold:
            log.debug("Receiver %s is currently suspended against new mail" %
                      receiver_mail)
            storm_id_to_be_skipped.append(ne['storm_id'])
            continue

        if email_sent_last_60min >= GLSetting.memory_copy.notification_threshold_per_hour:
            log.info("Threshold reach of %d email with limit of %d for receiver %s" % (
                email_sent_last_60min,
                GLSetting.memory_copy.notification_threshold_per_hour,
                receiver_mail)
            )
            rde = ReceiverDeniedEmail(receiver_mail)

            # Append
            anomaly_event = rde.generate_anomaly_email(ne)
            return_filtered_list.append(anomaly_event)

=======
        receiver_id = ne['receiver_info']['id']

        # It add automatically a mail in to the last hour email queue,
        # events here expires after 1 hour, this mean that if receiver
        # get one email every 3 minutes, with default threshold (20)
        # NEVER trigger this alarm, because at the 21 the first is
        # already expired.
        MailActivities(receiver_id)

        email_sent_last_60min = LastHourMailQueue.mail_number(receiver_id)

        if receiver_id in LastHourMailQueue.receivers_in_threshold:
            log.debug("Receiver %s is currently suspended against new mail" % receiver_id)
            storm_id_to_be_skipped.append(ne['storm_id'])
            continue

        if email_sent_last_60min >= GLSetting.memory_copy.notification_threshold_per_hour:
            log.info("Threshold reach of %d email with limit of %d for receiver %s" % (
                email_sent_last_60min,
                GLSetting.memory_copy.notification_threshold_per_hour,
                receiver_id)
            )
            rde = ReceiverDeniedEmail(receiver_id)

            # Append
            anomaly_event = rde.generate_anomaly_email(ne)
            return_filtered_list.append(anomaly_event)

>>>>>>> caad3b52
            storm_id_to_be_skipped.append(ne['storm_id'])
            continue

        return_filtered_list.append(ne)

    log.debug("List of event %d after the filtering process is %d long" %
              (len(notifque), len(return_filtered_list)))

    # return the new list of event and the list of Storm.id
    return return_filtered_list, storm_id_to_be_skipped


class MailflushSchedule(GLJob):
    # sorry for the double negation, we are sleeping two seconds below.
    skip_sleep = False

    def ping_mail_flush(self, notification_settings, receivers_syntesis):
        """
        TODO This function should be implemented as a clean and testable plugin in the
        way defined in plugin/base.py and plugin/notification.py, and/or is the opportunity
        to review these classes, at the moment is a simplified version that just create a
        ping email and send it via sendmail.
        """
        for _, data in receivers_syntesis.iteritems():

            receiver_dict, winks = data

            receiver_name = receiver_dict['name']
            receiver_email = receiver_dict['ping_mail_address']

            fakeevent = OD()
            fakeevent.type = u'ping_mail'
            fakeevent.node_info = None
            fakeevent.context_info = None
            fakeevent.steps_info = None
            fakeevent.receiver_info = receiver_dict
            fakeevent.tip_info = None
            fakeevent.subevent_info = {'counter': winks}

            body = Templating().format_template(
                notification_settings['ping_mail_template'], fakeevent)
            title = Templating().format_template(
                notification_settings['ping_mail_title'], fakeevent)

            # so comfortable for a developer!! :)
            source_mail_name = GLSetting.developer_name if GLSetting.devel_mode \
                else GLSetting.memory_copy.notif_source_name
            message = MIME_mail_build(source_mail_name,
                                      GLSetting.memory_copy.notif_source_email,
                                      receiver_name,
                                      receiver_email,
                                      title,
                                      body)

            fakeevent2 = OD()
            fakeevent2.type = "Ping mail for %s (%d info)" % (receiver_email, winks)

            return sendmail(authentication_username=GLSetting.memory_copy.notif_username,
                            authentication_password=GLSetting.memory_copy.notif_password,
                            from_address= GLSetting.memory_copy.notif_source_email,
                            to_address= [receiver_email],
                            message_file=message,
                            smtp_host=GLSetting.memory_copy.notif_server,
                            smtp_port=GLSetting.memory_copy.notif_port,
                            security=GLSetting.memory_copy.notif_security,
                            event=fakeevent2)

    @inlineCallbacks
    def operation(self):
        if not GLSetting.memory_copy.receiver_notif_enable:
            log.debug("MailFlush: Receiver(s) Notification disabled by Admin")
            return

        queue_events = yield load_complete_events()

        if not len(queue_events):
            returnValue(None)

        # remove from this list the event that has not to be sent, for example,
        # the Files uploaded during the first submission, like issue #444 (zombie edition)
        filtered_events, to_be_suppressed = filter_notification_event(queue_events)

        if len(to_be_suppressed):
            for eid in to_be_suppressed:
                yield mark_event_as_sent(eid)

        plugin = getattr(notification, GLSetting.notification_plugins[0])()
        # This wrap calls plugin/notification.MailNotification
        notifcb = NotificationMail(plugin)

        for qe_pos, qe in enumerate(filtered_events):
            yield notifcb.do_every_notification(qe)

            if not self.skip_sleep:
                yield deferred_sleep(2)

        # This is the notification of the ping, if configured
        receivers_synthesis = {}
        for qe in filtered_events:
            if not qe.receiver_info['ping_notification']:
                continue

            if qe.receiver_info['id'] not in receivers_synthesis:
                receivers_synthesis[qe.receiver_info['id']] = [qe.receiver_info, 1]
            else:
                receivers_synthesis[qe.receiver_info['id']][1] += 1

        if len(receivers_synthesis.keys()):
            # I'm taking the element [0] of the list but every element has the same
            # notification settings; this value is passed to ping_mail_flush at
            # it is needed by Templating()
            yield self.ping_mail_flush(filtered_events[0].notification_settings,
                                       receivers_synthesis)
<|MERGE_RESOLUTION|>--- conflicted
+++ resolved
@@ -44,17 +44,10 @@
     blocked_in_queue = {}
 
     @staticmethod
-<<<<<<< HEAD
-    def mail_number(receiver_mail):
-        if receiver_mail not in LastHourMailQueue.per_receiver_lastmails:
-            return 0
-        return LastHourMailQueue.per_receiver_lastmails[receiver_mail]
-=======
     def mail_number(receiver_id):
         if receiver_id not in LastHourMailQueue.per_receiver_lastmails:
             return 0
         return LastHourMailQueue.per_receiver_lastmails[receiver_id]
->>>>>>> caad3b52
 
     @staticmethod
     def get_incremental_number():
@@ -64,19 +57,6 @@
 
 class ReceiverDeniedEmail(TempObj):
 
-<<<<<<< HEAD
-    def __init__(self, receiver_mail, debug=False):
-
-        self.debug = debug
-        self.creation_date = datetime_now()
-        self.receiver_mail = receiver_mail
-        import random # TODO something more appropriate
-        self.unique_id = random.randint(0, 0xffff)
-
-        if receiver_mail in LastHourMailQueue.receivers_in_threshold:
-            log.err("Implementation error ? Receiver %s already present" %
-                    receiver_mail)
-=======
     def __init__(self, receiver_id, debug=False):
         self.debug = debug
         self.creation_date = datetime_now()
@@ -88,7 +68,6 @@
 
         if receiver_id in LastHourMailQueue.receivers_in_threshold:
             log.err("Implementation error ? Receiver %s already present" % receiver_id)
->>>>>>> caad3b52
 
         TempObj.__init__(self,
                          LastHourMailQueue.blocked_in_queue,
@@ -97,21 +76,6 @@
                          GLSetting.memory_copy.notification_blackhole_lasting_for,
                          reactor_override)
 
-<<<<<<< HEAD
-        log.info("Putting %s in the Not-mail-me-again queue for four hours" %
-                 self.receiver_mail)
-        LastHourMailQueue.receivers_in_threshold.append(receiver_mail)
-        self.expireCallbacks.append(self.manage_receiver_is_back)
-
-    def manage_receiver_is_back(self):
-        # Receiver return to be usable
-        log.info("Expiring email suspension for %s" % self.receiver_mail)
-        if self.receiver_mail not in LastHourMailQueue.receivers_in_threshold:
-            log.err("I'm removing something that is not present in %s" %
-                    LastHourMailQueue.receivers_in_threshold)
-        else:
-            LastHourMailQueue.receivers_in_threshold.remove(self.receiver_mail)
-=======
         log.info("Temporary disable emails for receiver %s for four hours" % self.receiver_id)
         LastHourMailQueue.receivers_in_threshold.append(receiver_id)
         self.expireCallbacks.append(self.reactivate_receiver_mails)
@@ -123,7 +87,6 @@
             log.err("Error while reactivating mails for a receiver")
         else:
             LastHourMailQueue.receivers_in_threshold.remove(self.receiver_id)
->>>>>>> caad3b52
 
     def generate_anomaly_email(self, plausible_event):
 
@@ -144,20 +107,12 @@
 
 
 class MailActivities(TempObj):
-<<<<<<< HEAD
-
-    def __init__(self, receiver_mail, debug=False):
-
-        self.debug = debug
-        self.creation_date = datetime_now()
-        self.receiver_mail = receiver_mail
-=======
+
     def __init__(self, receiver_id, debug=False):
 
         self.debug = debug
         self.creation_date = datetime_now()
         self.receiver_id = receiver_id
->>>>>>> caad3b52
         self.event_id = LastHourMailQueue.get_incremental_number()
 
         TempObj.__init__(self,
@@ -167,13 +122,8 @@
                          3600,
                          reactor_override)
 
-<<<<<<< HEAD
-        LastHourMailQueue.per_receiver_lastmails.setdefault(receiver_mail, 0)
-        LastHourMailQueue.per_receiver_lastmails[receiver_mail] += 1
-=======
         LastHourMailQueue.per_receiver_lastmails.setdefault(receiver_id, 0)
         LastHourMailQueue.per_receiver_lastmails[receiver_id] += 1
->>>>>>> caad3b52
 
         self.expireCallbacks.append(self.manage_mail_expiration)
 
@@ -182,28 +132,18 @@
         # one hour expired!
         if self.debug:
             log.debug("Before the check: %s" % LastHourMailQueue.per_receiver_lastmails)
-<<<<<<< HEAD
-        LastHourMailQueue.per_receiver_lastmails[self.receiver_mail] -= 1
-=======
+
         LastHourMailQueue.per_receiver_lastmails[self.receiver_id] -= 1
->>>>>>> caad3b52
+
         if self.debug:
             log.debug("After the check: %s" % LastHourMailQueue.per_receiver_lastmails)
 
     def __repr__(self):
-<<<<<<< HEAD
-        return self.receiver_mail
-
-    def serialize_object(self):
-        return {
-            'receiver_mail' : self.receiver_mail,
-=======
         return self.receiver_id
 
     def serialize_object(self):
         return {
             'receiver_id' : self.receiver_id,
->>>>>>> caad3b52
             'id': self.id,
             'creation_date' : datetime_to_ISO8601(self.creation_date)
         }
@@ -347,38 +287,6 @@
                   len(storm_id_to_be_skipped))
 
     for ne in _tmp_list:
-<<<<<<< HEAD
-
-        receiver_mail = ne['receiver_info']['mail_address']
-
-        # It add automatically a mail in to the last hour email queue,
-        # events here expires after 1 hour, this mean that if receiver
-        # get one email every 3 minutes, with default threshold (20)
-        # NEVER trigger this alarm, because at the 21 the first is
-        # already expired.
-        MailActivities(receiver_mail)
-
-        email_sent_last_60min = LastHourMailQueue.mail_number(receiver_mail)
-
-        if receiver_mail in LastHourMailQueue.receivers_in_threshold:
-            log.debug("Receiver %s is currently suspended against new mail" %
-                      receiver_mail)
-            storm_id_to_be_skipped.append(ne['storm_id'])
-            continue
-
-        if email_sent_last_60min >= GLSetting.memory_copy.notification_threshold_per_hour:
-            log.info("Threshold reach of %d email with limit of %d for receiver %s" % (
-                email_sent_last_60min,
-                GLSetting.memory_copy.notification_threshold_per_hour,
-                receiver_mail)
-            )
-            rde = ReceiverDeniedEmail(receiver_mail)
-
-            # Append
-            anomaly_event = rde.generate_anomaly_email(ne)
-            return_filtered_list.append(anomaly_event)
-
-=======
         receiver_id = ne['receiver_info']['id']
 
         # It add automatically a mail in to the last hour email queue,
@@ -391,7 +299,8 @@
         email_sent_last_60min = LastHourMailQueue.mail_number(receiver_id)
 
         if receiver_id in LastHourMailQueue.receivers_in_threshold:
-            log.debug("Receiver %s is currently suspended against new mail" % receiver_id)
+            log.debug("Receiver %s is currently suspended against new mail" %
+                      receiver_id)
             storm_id_to_be_skipped.append(ne['storm_id'])
             continue
 
@@ -407,7 +316,6 @@
             anomaly_event = rde.generate_anomaly_email(ne)
             return_filtered_list.append(anomaly_event)
 
->>>>>>> caad3b52
             storm_id_to_be_skipped.append(ne['storm_id'])
             continue
 
