# -*- coding: utf-8 -*-
"""
GlobaLeaks - The Open-Source Whistleblowing Software
"""
import operator

__author__ = 'Random GlobaLeaks Developers'
__email__ = 'info@globaleaks.org'
__copyright__ = '2011-2020 - Hermes Center for Transparency and Digital Human Rights - GlobaLeaks Project'
<<<<<<< HEAD
__version__ = '3.11.67'
=======
__version__ = '3.11.68'
>>>>>>> a95f2168
__license__ = 'AGPL-3.0'

DATABASE_VERSION = 52
FIRST_DATABASE_VERSION_SUPPORTED = 24

# Add new languages as they are supported here! To do this retrieve the name of
# the language and its code from transifex. Then use the following command to
# generate the 'native' unicode string:
#
# python -c "code='ar'; import babel; print('native: %s' % repr(babel.Locale.parse(code).get_display_name(code)));"
#
# NOTE that the cmd requires Babel is installed via pip and `code` is defined.
LANGUAGES_SUPPORTED = [
    {'code': 'ar', 'name': 'Arabic', 'native': '\u0627\u0644\u0639\u0631\u0628\u064a\u0629'},
    {'code': 'az', 'name': 'Azerbaijani', 'native': 'Az\u0259rbaycanca'},
    {'code': 'bg', 'name': 'Bulgarian', 'native': '\u0431\u044a\u043b\u0433\u0430\u0440\u0441\u043a\u0438'},
    {'code': 'bs', 'name': 'Bosnian', 'native': 'Bosanski'},
    {'code': 'ca', 'name': 'Catalan', 'native': 'Catal\xe0'},
    {'code': 'ca@valencia', 'name': 'Valencian', 'native': 'Valenci\xe0'},
    {'code': 'cs', 'name': 'Czech', 'native': '\u010ce\u0161tina'},
    {'code': 'da', 'name': 'Danish', 'native': 'Dansk'},
    {'code': 'de', 'name': 'German', 'native': 'Deutsch'},
    {'code': 'el', 'name': 'Greek', 'native': '\u0395\u03bb\u03bb\u03b7\u03bd\u03b9\u03ba\u03ac'},
    {'code': 'en', 'name': 'English', 'native': 'English'},
    {'code': 'es', 'name': 'Spanish', 'native': 'Espa\xf1ol'},
    {'code': 'fa', 'name': 'Persian', 'native': '\u0641\u0627\u0631\u0633\u06cc'},
    {'code': 'fi', 'name': 'Finnish', 'native': 'Suomi'},
    {'code': 'fr', 'name': 'French', 'native': 'Fran\xe7ais'},
    {'code': 'gl', 'name': 'Galician', 'native': 'Galego'},
    {'code': 'he', 'name': 'Hebrew', 'native': '\u05e2\u05d1\u05e8\u05d9\u05ea'},
    {'code': 'hr_HR', 'name': 'Croatian', 'native': 'Hrvatski'},
    {'code': 'hu_HU', 'name': 'Hungarian', 'native': 'Magyar'},
    {'code': 'id', 'name': 'Indonesian', 'native': 'Indonesia'},
    {'code': 'it', 'name': 'Italian', 'native': 'Italiano'},
    {'code': 'ja', 'name': 'Japanese', 'native': '\u65e5\u672c\u8a9e'},
    {'code': 'ka', 'name': 'Georgian', 'native': '\u10e5\u10d0\u10e0\u10d7\u10e3\u10da\u10d8'},
    {'code': 'ko', 'name': 'Korean', 'native': '\ud55c\uad6d\uc5b4'},
    {'code': 'mg', 'name': 'Malagasy', 'native': 'Malagasy'},
    {'code': 'nb_NO', 'name': 'Norwegian', 'native': 'Norsk bokm\xe5l'},
    {'code': 'nl', 'name': 'Dutch', 'native': 'Nederlands'},
    {'code': 'pl', 'name': 'Polish', 'native': 'Polski'},
    {'code': 'pt_BR', 'name': 'Portuguese (Brazil)', 'native': 'Portugu\xeas (Brasil)'},
    {'code': 'pt_PT', 'name': 'Portuguese (Portugal)', 'native': 'Portugu\xeas (Portugal)'},
    {'code': 'ro', 'name': 'Romanian', 'native': 'Rom\xe2n\u0103'},
    {'code': 'ru', 'name': 'Russian', 'native': '\u0420\u0443\u0441\u0441\u043a\u0438\u0439'},
    {'code': 'sk', 'name': 'Slovak', 'native': 'Sloven\u010dina'},
    {'code': 'sl_SI', 'name': 'Slovenian', 'native': 'Sloven\u0161\u010dina'},
    {'code': 'sq', 'name': 'Albanian', 'native': 'Shqip'},
    {'code': 'sv', 'name': 'Swedish', 'native': 'Svenska'},
    {'code': 'ta', 'name': 'Tamil', 'native': '\u0ba4\u0bae\u0bbf\u0bb4\u0bcd'},
    {'code': 'th', 'name': 'Thai', 'native': '\u0e44\u0e17\u0e22'},
    {'code': 'tr', 'name': 'Turkish', 'native': 'T\xfcrk\xe7e'},
    {'code': 'uk', 'name': 'Ukrainian', 'native': '\u0423\u043a\u0440\u0430\u0457\u043d\u0441\u044c\u043a\u0430'},
    {'code': 'ur', 'name': 'Urdu', 'native': '\u0627\u0631\u062f\u0648'},
    {'code': 'vi', 'name': 'Vietnamese', 'native': 'Ti\u1ebfng Vi\u1ec7t'},
    {'code': 'zh_CN', 'name': 'Chinese (China)', 'native': '\u4e2d\u6587 (\u7b80\u4f53, \u4e2d\u56fd)'},
    {'code': 'zh_TW', 'name': 'Chinese (Taiwan)', 'native': '\u4e2d\u6587 (\u7e41\u9ad4, \u53f0\u7063)'}
]

# Sorting the list of dict using the key 'code'
LANGUAGES_SUPPORTED.sort(key=operator.itemgetter('name'))

for l in LANGUAGES_SUPPORTED:
    if l['name'] == l['native']:
        l['ui'] = l['name']
    else:
        l['ui'] = l['name'] + ' | ' + l['native']

# Creating LANGUAGES_SUPPORTED_CODES form the ordered LANGUAGES_SUPPORTED
LANGUAGES_SUPPORTED_CODES = {i['code'] for i in LANGUAGES_SUPPORTED}

# Versioning for exported questionnaire's
QUESTIONNAIRE_EXPORT_VERSION = '0.0.1'<|MERGE_RESOLUTION|>--- conflicted
+++ resolved
@@ -7,11 +7,7 @@
 __author__ = 'Random GlobaLeaks Developers'
 __email__ = 'info@globaleaks.org'
 __copyright__ = '2011-2020 - Hermes Center for Transparency and Digital Human Rights - GlobaLeaks Project'
-<<<<<<< HEAD
-__version__ = '3.11.67'
-=======
 __version__ = '3.11.68'
->>>>>>> a95f2168
 __license__ = 'AGPL-3.0'
 
 DATABASE_VERSION = 52
