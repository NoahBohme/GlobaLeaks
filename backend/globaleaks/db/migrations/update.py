# -*- coding: utf-8 -*-
from globaleaks import DATABASE_VERSION, FIRST_DATABASE_VERSION_SUPPORTED
from globaleaks.db.appdata import load_appdata
from globaleaks.settings import Settings


class MigrationBase(object):
    """
    This is the base class used by every Updater
    """
    skip_model_migration = {}
    skip_count_check = {}

    def __init__(self, migration_mapping, start_version, session_old, session_new):
        self.appdata = load_appdata()

        self.migration_mapping = migration_mapping
        self.start_version = start_version

        self.session_old = session_old
        self.session_new = session_new

        self.model_from = {}
        self.model_to = {}
        self.entries_count = {}

        expected = DATABASE_VERSION + 1 - FIRST_DATABASE_VERSION_SUPPORTED
        for model_name, model_history in migration_mapping.items():
            length = len(model_history)
            if length != expected:
                raise TypeError('Number of status mismatch for table {}, expected:{} actual:{}'.format(model_name, expected, length))

            self.model_from[model_name] = migration_mapping[model_name][start_version - FIRST_DATABASE_VERSION_SUPPORTED]
            self.model_to[model_name] = migration_mapping[model_name][start_version + 1 - FIRST_DATABASE_VERSION_SUPPORTED]

            if self.model_from[model_name] is None or self.model_to[model_name] is None:
                self.entries_count[model_name] = 0
            else:
                self.entries_count[model_name] = self.session_old.query(self.model_from[model_name]).count()

        self.session_new.commit()

    def commit(self):
        self.session_new.commit()

    def close(self):
        self.session_old.close()
        self.session_new.close()

    def prologue(self):
        pass

    def epilogue(self):
        pass

    def generic_migration_function(self, model_name):
<<<<<<< HEAD
        old_keys = [c.key for c in self.model_from[model_name].__table__.columns]
        new_keys = [c.key for c in self.model_from[model_name].__table__.columns if c.key in old_keys]

=======
>>>>>>> 85e890ff
        for old_obj in self.session_old.query(self.model_from[model_name]):
            new_obj = self.model_to[model_name](migrate=True)

            for key in [c.key for c in self.model_to[model_name].__table__.columns]:
                if hasattr(old_obj, key):
                    setattr(new_obj, key, getattr(old_obj, key))

            self.session_new.add(new_obj)

    def migrate_model(self, model_name):
        if self.entries_count[model_name] <= 0 or self.skip_model_migration.get(model_name, False):
            return

        Settings.print_msg(' * %s [#%d]' % (model_name, self.entries_count[model_name]))

        specific_migration_function = getattr(self, 'migrate_%s' % model_name, None)
        if specific_migration_function is None:
            self.generic_migration_function(model_name)
        else:
            specific_migration_function()<|MERGE_RESOLUTION|>--- conflicted
+++ resolved
@@ -54,12 +54,6 @@
         pass
 
     def generic_migration_function(self, model_name):
-<<<<<<< HEAD
-        old_keys = [c.key for c in self.model_from[model_name].__table__.columns]
-        new_keys = [c.key for c in self.model_from[model_name].__table__.columns if c.key in old_keys]
-
-=======
->>>>>>> 85e890ff
         for old_obj in self.session_old.query(self.model_from[model_name]):
             new_obj = self.model_to[model_name](migrate=True)
 
