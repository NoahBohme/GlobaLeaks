--- conflicted
+++ resolved
@@ -88,60 +88,6 @@
     }
 
 
-<<<<<<< HEAD
-=======
-def serialize_rtip(store, rtip, language):
-    user_id = rtip.receiver.user.id
-
-    ret = serialize_usertip(store, rtip, language)
-
-    ret['id'] = rtip.id
-    ret['receiver_id'] = user_id
-    ret['label'] = rtip.label
-    ret['files'] = db_get_files_receiver(store, user_id, rtip.id)
-    ret['enable_notifications'] = bool(rtip.enable_notifications)
-
-    return ret
-
-
-def db_access_rtip(store, user_id, rtip_id):
-    rtip = store.find(ReceiverTip, ReceiverTip.id == unicode(rtip_id),
-                      ReceiverTip.receiver_id == user_id).one()
-
-    if not rtip:
-        raise errors.TipIdNotFound
-
-    return rtip
-
-
-def db_get_files_receiver(store, user_id, rtip_id):
-    rtip = db_access_rtip(store, user_id, rtip_id)
-
-    receiver_files = store.find(ReceiverFile,
-                                (ReceiverFile.internaltip_id == rtip.internaltip_id,
-                                 ReceiverFile.receiver_id == rtip.receiver_id))
-
-    return [receiver_serialize_file(receiverfile.internalfile, receiverfile, rtip_id)
-            for receiverfile in receiver_files]
-
-
-@transact_ro
-def get_files_receiver(store, user_id, rtip_id):
-    return db_get_files_receiver(store, user_id, rtip_id)
-
-
-def db_get_rtip(store, user_id, rtip_id, language):
-    rtip = db_access_rtip(store, user_id, rtip_id)
-
-    rtip.access_counter += 1
-    rtip.last_access = datetime_now()
-
-    log.debug("Tip %s access granted to user %s (%d)" %
-              (rtip.internaltip_id, rtip.receiver.user.name, rtip.access_counter))
-
-    return serialize_rtip(store, rtip, language)
-
->>>>>>> fe1279ae
 def db_mark_file_for_secure_deletion(store, relpath):
     abspath = os.path.join(GLSettings.submission_path, relpath)
     if os.path.isfile(abspath):
