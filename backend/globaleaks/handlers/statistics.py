--- conflicted
+++ resolved
@@ -95,13 +95,6 @@
 
     #Now you're like a gringo without history, please invade Iraq
     log.info("Week statistics removal completed.")
-
-<<<<<<< HEAD
-=======
-    full_stats = []
-    limit = 0
-    for stat in stats:
->>>>>>> eaa2befd
 
 @transact_ro
 def get_anomaly_history(store, limit):
